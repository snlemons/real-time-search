package edu.unh.cs.ai.realtimesearch.environment.pointrobotwithinertia

import edu.unh.cs.ai.realtimesearch.environment.Domain
import edu.unh.cs.ai.realtimesearch.environment.SuccessorBundle
import edu.unh.cs.ai.realtimesearch.environment.location.DoubleLocation
import edu.unh.cs.ai.realtimesearch.environment.location.Location
import java.util.*

/**
 * Double Integrator Domain
 */
class PointRobotWithInertia(val width: Int, val height: Int, val blockedCells: Set<Location>,
                            val endLocation: DoubleLocation, val goalRadius: Double) : Domain<PointRobotWithInertiaState> {

//    private val logger = LoggerFactory.getLogger(DoubleIntegrator::class.java)
    private var actions = getAllActions()
//    val maxSpeed = 5
//    val minSpeed = maxSpeed * -1

    fun getAllActions() : ArrayList<PointRobotWithInertiaAction>{
        var a = ArrayList<PointRobotWithInertiaAction>()
//        for (itX in 0..4) {
//            for (itY in 0..4) {
//                var xDoubleDot = ((itX) - 2.0) / 4.0;
//                var yDoubleDot = ((itY) - 2.0) / 4.0;
            for (itX in 0..2) {
                for (itY in 0..2) {
                var xDoubleDot = (itX) - 1.0;
                var yDoubleDot = (itY) - 1.0;
//                                println("" + xDoubleDot + " " + yDoubleDot)
                a.add(PointRobotWithInertiaAction(xDoubleDot, yDoubleDot))
            }
        }
        return a
    }

    override fun successors(state: PointRobotWithInertiaState): List<SuccessorBundle<PointRobotWithInertiaState>> {
        // to return
        val successors: MutableList<SuccessorBundle<PointRobotWithInertiaState>> = arrayListOf()


        for (it in actions) {
//            if(it.xDoubleDot + state.xdot > maxSpeed || it.xDoubleDot + state.xdot < minSpeed
//                    || it.yDoubleDot + state.ydot > maxSpeed || it.yDoubleDot + state.ydot < minSpeed) {
//                continue;
//            }

            val nSteps = 10
            val dt = 1.0/nSteps
            var valid = true
            var x = state.loc.x
            var y = state.loc.y

            for (i in 1..nSteps) {
                var xdot = state.xdot + (it.xDoubleDot * (dt* i));
                var ydot = state.ydot + (it.yDoubleDot * (dt* i));

                x += xdot * dt;
                y += ydot * dt;


                if (!isLegalLocation(x, y)) {
                    valid = false;
                    break;
                }

//                println("" + x + " " + y + " " + xdot + " " + ydot)


            }

            if (valid) {

//                    println("" + state.x + " " + state.y + " " + state.xdot + " " + state.ydot)
//                    println("" + (state.loc.x + state.xdot) + " " + y + " " + (state.xdot + it.xDoubleDot) + " " + (state.ydot + it.yDoubleDot) + " " + it.xDoubleDot + " " + it.yDoubleDot)
//                println("" + (state.loc.x + state.xdot) + " " + (state.loc.y + state.ydot) );// + " " + (state.x + state.xdot) + " " + (state.y + state.ydot))

//                println("dot " + (it.xDoubleDot + state.xdot) + " " + (it.yDoubleDot + state.ydot))
//                println("loc " + x + " " + y )
                successors.add(SuccessorBundle(
                        PointRobotWithInertiaState(DoubleLocation(x, y/*state.loc.x + state.xdot, state.loc.y + state.ydot*/), state.xdot + it.xDoubleDot, state.ydot + it.yDoubleDot),
                        PointRobotWithInertiaAction(it.xDoubleDot, it.yDoubleDot),
                        1.0));
            }
        }
        return successors
    }

    /**
     * Returns whether location within boundaries and not a blocked cell.
     *
     * @param location the location to test
     * @return true if location is legal
     */
    fun isLegalLocation( x : Double, y : Double): Boolean {
        return x >= 0 && y >= 0 && x < width &&
                y < height && Location(x.toInt(), y.toInt()) !in blockedCells
    }

    /*
    * eight way - octile distance
    * max(min(dx), min(dy))/3
    * euclidiean distance
    * */
    override fun heuristic(state: PointRobotWithInertiaState): Double {
        //Distance Formula
//        var a = -1 * distance(state)
//        var b = pythagorean(state.xdot, state.ydot)
//        var result1 = quadraticFormula(a, b, 0.5)
//        println("" + a + " " + b + " "+ 0.5 + " " + state.loc.x + " " + state.loc.y + " " + result1)
//        var result2 = quadraticFormula(a, b, -0.5)
//        println("" + a + " " + b + " -"+ 0.5 + " " + state.loc.x + " " + state.loc.y + " " + result2)
//
//        return Math.max(result1, result2)
        var bx = state.xdot
        var cx = state.loc.x - endLocation.x

        var by = state.ydot
        var cy = state.loc.y - endLocation.y

        var resultx1 = quadraticFormula(0.5, bx, cx)
        var resultx2 = quadraticFormula(-0.5, bx, cx)

        var resulty1 = quadraticFormula(0.5, by, cy)
        var resulty2 = quadraticFormula(-0.5, by, cy)

//        println("" + resultx1 + " " + resultx2 + " "+ resulty1 + " " + resulty2 + " "
//                + Math.max(Math.min(resultx1, resultx2), Math.min(resulty1, resulty2)))

        return Math.max(Math.min(resultx1, resultx2), Math.min(resulty1, resulty2)) / 3
    }

//    fun pythagorean(a : Double, b : Double) : Double{
//        var result = Math.pow(a, 2.0) + Math.pow(b, 2.0)
//        return Math.sqrt(result)
//    }

    fun quadraticFormula(a : Double, b : Double, c : Double) : Double{
        if(Math.pow(b, 2.0) - 4 * a * c < 0.0)
            return Double.MAX_VALUE

        var result1 = -1 * b + Math.sqrt(Math.pow(b, 2.0) - 4 * a * c)
        result1 /= (2 * a)

        var result2 = -1 * b - Math.sqrt(Math.pow(b, 2.0) - 4 * a * c)
        result2 /= (2 * a)
        if(result1 < 0.0 && result2 >= 0.0)
            return result2;
        if(result2 < 0.0 && result1 >= 0.0)
            return result1;

        if(result1 < 0.0 && result2 < 0.0)
            return Double.MAX_VALUE;

        return Math.max(result1, result2)
    }

    override fun distance(state: PointRobotWithInertiaState): Double {
        //Distance Formula
        return (Math.sqrt(
                Math.pow((endLocation.x) - state.loc.x, 2.0)
                        + Math.pow((endLocation.y) - state.loc.y, 2.0)) - goalRadius)
    }

    override fun isGoal(state: PointRobotWithInertiaState): Boolean {
        //        val curXLoc = (state.x * 2).toInt() / 2.0
        //        val curYLoc = (state.y * 2).toInt() / 2.0
        //
        //        //        println("" + state.x + " " + curXLoc + " " + state.y + " " + curYLoc)
        //
        //
        //
        //        return (endLocation.x + 0.5) == curXLoc && (endLocation.y + 0.5) == curYLoc
        //        return endLocation.x == state.x && (endLocation.y + 0.5) == curYLoc
        return distance(state) <= 0 //&& state.xdot == 0.0 && state.ydot == 0.0;
    }

    override fun print(state: PointRobotWithInertiaState): String {
        val description = StringBuilder()

        description.append("State: at (")
        description.append(state.loc.x)
        description.append(", ")
        description.append(state.loc.y)
        description.append(") going ")
        description.append(state.xdot)
        description.append(" in the ")
        description.append(state.ydot)
        description.append("direction.")

        return description.toString()
    }

    override fun randomState(): PointRobotWithInertiaState {
        throw UnsupportedOperationException()
    }

<<<<<<< HEAD
    override fun actionDuration(action: Action<PointRobotWithInertiaState>): Long {
        throw UnsupportedOperationException()
    }

=======
>>>>>>> d910d197
}
<|MERGE_RESOLUTION|>--- conflicted
+++ resolved
@@ -194,12 +194,4 @@
     override fun randomState(): PointRobotWithInertiaState {
         throw UnsupportedOperationException()
     }
-
-<<<<<<< HEAD
-    override fun actionDuration(action: Action<PointRobotWithInertiaState>): Long {
-        throw UnsupportedOperationException()
-    }
-
-=======
->>>>>>> d910d197
 }
