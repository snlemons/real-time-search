--- conflicted
+++ resolved
@@ -1,11 +1,8 @@
 package edu.unh.cs.ai.realtimesearch.planner.classical
 
-import edu.unh.cs.ai.realtimesearch.domain.Action
 import edu.unh.cs.ai.realtimesearch.domain.Domain
 import edu.unh.cs.ai.realtimesearch.domain.State
-import edu.unh.cs.ai.realtimesearch.domain.SuccessorBundle
 import edu.unh.cs.ai.realtimesearch.planner.ClassicalPlanner
-import org.slf4j.LoggerFactory
 import java.util.*
 
 /**
@@ -14,61 +11,27 @@
  * @param domain is the domain to plan in
  */
 class DepthFirstPlanner(domain: Domain) : ClassicalPlanner(domain) {
-    data class Node(val parent: Node?, val successorBundle: SuccessorBundle)
 
-    private val logger = LoggerFactory.getLogger("DepthFirstPlanner")
-    private var generatedNodes = 0
+    // TODO: proper logging here
+    // private val logger = LoggerFactory.getLogger("DepthFirstPlanner")
     private val openList: Deque<Node> = linkedListOf()
 
-<<<<<<< HEAD
+    /** ClassicalPlanner interface **/
+
     /**
-     * Returns a plan (list of actions) by iteratively expanding nodes from the
-     * open list and adding expansions from those nodes.
-     * Only those nodes that have not been visited yet in the current path are added.
-     *
-     * Interface of ClassicalPlanner
-     * @param state is the
-     * @return a list of actions, defining the plan
+     * Clears open list
      */
-=======
-    fun removeMe() {
-        logger.error("Error error error. This is how you add a param: {}", 4)
-        logger.warn("Warn!")
-        logger.info("Info info")
-        logger.debug("This is a debug message !")
-        logger.trace("trace")
-    }
+    override fun initiatePlan() { openList.clear() }
 
+    /**
+     * Adds node to front of openlist
+     */
+    override fun generateNode(node: Node) { openList.push(node) }
 
-    /** Classic planner interface */
->>>>>>> f0ccee24
-    override fun plan(state: State): List<Action> {
-        removeMe()
-        return emptyList()
-
-        // init class members
-        // (in case we planned with this planner before)
-        openList.clear()
-        generatedNodes = 0
-
-        // main loop
-        var currentNode = Node(null, SuccessorBundle(state, null, 0.0))
-        while (!domain.isGoal(currentNode.successorBundle.successorState)) {
-
-            // expand (only those not visited yet)
-            for (successor in domain.successors(currentNode.successorBundle.successorState)) {
-                if (!visitedBefore(successor.successorState, currentNode)) {
-                    generatedNodes.inc()
-                    openList.push(Node(currentNode, successor))
-                }
-            }
-
-            // check next node
-            currentNode = openList.pop()
-        }
-
-        return getActions(currentNode)
-    }
+    /**
+     * Return node in front of openlist
+     */
+    override fun popFromOpenList() =  openList.pop()
 
     /**
      * @brief Checks whether a state has been visited before in current path
@@ -80,7 +43,7 @@
      *
      * @return true if state has been visited before
      */
-    private fun visitedBefore(state: State, leave: Node): Boolean {
+    override fun visitedBefore(state: State, leave: Node): Boolean {
         var node: Node? = leave
 
         // root will have null action. So as long as the parent
@@ -96,24 +59,4 @@
         return false
     }
 
-    /**
-     * @brief Returns the actions necessary to get to node
-     *
-     * @param leave the current end of the path
-     *
-     * @return list of actions to get to leave
-     */
-    private fun getActions(leave: Node): List<Action> {
-        val actions: MutableList<Action> = arrayListOf()
-
-        var node = leave
-        // root will have null action. So as long as the parent
-        // is not null, we can take it's action and assume all is good
-        while (node.parent != null) {
-            actions.add(node.successorBundle.action!!)
-            node = node.parent!!
-        }
-
-        return actions.reversed() // we are adding actions in wrong order, to return the reverser
-    }
 }
