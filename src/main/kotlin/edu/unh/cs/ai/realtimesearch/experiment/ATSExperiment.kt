package edu.unh.cs.ai.realtimesearch.experiment

import edu.unh.cs.ai.realtimesearch.environment.Environment
import edu.unh.cs.ai.realtimesearch.environment.State
<<<<<<< HEAD
import edu.unh.cs.ai.realtimesearch.environment.Action
=======
import edu.unh.cs.ai.realtimesearch.experiment.configuration.Configurations
>>>>>>> 7340aaa9
import edu.unh.cs.ai.realtimesearch.experiment.configuration.GeneralExperimentConfiguration
import edu.unh.cs.ai.realtimesearch.experiment.configuration.InvalidFieldException
import edu.unh.cs.ai.realtimesearch.experiment.result.ExperimentResult
import edu.unh.cs.ai.realtimesearch.logging.debug
import edu.unh.cs.ai.realtimesearch.logging.info
import edu.unh.cs.ai.realtimesearch.planner.anytime.AnytimeRepairingAStar
import edu.unh.cs.ai.realtimesearch.util.convertNanoUpDouble
import org.slf4j.LoggerFactory
import java.util.concurrent.TimeUnit

/**
 * An RTS experiment repeatedly queries the agent
 * for an action by some constraint (allowed time for example).
 * After each selected action, the experiment then applies this action
 * to its environment.
 *
 * The states are given by the environment, the world. When creating the world
 * it might be possible to determine what the initial state is.
 *
 * NOTE: assumes the same domain is used to create both the agent as the world
 *
 * @param world is the environment
 */
class ATSExperiment<StateType : State<StateType>>(val planner: AnytimeRepairingAStar<StateType>,
                                                  val experimentConfiguration: GeneralExperimentConfiguration,
        /*val agent: RTSAgent<StateType>,*/
                                                  val world: Environment<StateType>
        /*val terminationChecker: TimeTerminationChecker*/) : Experiment() {

    private val logger = LoggerFactory.getLogger(RTSExperiment::class.java)

    /**
     * Runs the experiment
     */
    override fun run(): ExperimentResult {
        val actions: MutableList<String> = arrayListOf()
        val actionsLists: MutableList<String> = arrayListOf()
<<<<<<< HEAD
        var actionList: MutableList<Action?> = arrayListOf()
        val maxCount = 6
=======
        val maxCount: Long = experimentConfiguration.getTypedValue<Long>(Configurations.ANYTIME_MAX_COUNT.toString()) ?: throw InvalidFieldException("\"${Configurations.ANYTIME_MAX_COUNT}\" is not found. Please add it to the experiment configuration.")
>>>>>>> 7340aaa9

        logger.info { "Starting experiment from state ${world.getState()}" }
        var totalPlanningNanoTime = 1L
        //var timeBound = staticStepDuration

        while (!world.isGoal()) {
            //print("" + world.getState() + " " + world.getGoal() + " ")
            logger.debug { "start ATS" }
            val startTime = System.nanoTime()
<<<<<<< HEAD
            val tempActions = planner.solve(world.getState(), world.getGoal());
            val endTime = System.nanoTime()
            println("time: " + (endTime - startTime))
            if(actions.size == 0) {
                executionNanoTime = endTime - startTime
                actionList = tempActions
            }
            else if(experimentConfiguration.actionDuration * maxCount < endTime - startTime){
                println("Planning took too long! Use old plan.")
                for(i in 1..maxCount){
                    actionList.removeAt(0)
                }
            }
            else{
                actionList = tempActions
            }
=======
            var actionList = planner.solve(world.getState(), world.getGoal())
            val endTime = System.nanoTime()
            logger.debug { "time: " + (endTime - startTime) }
            if(actions.size == 0)
                totalPlanningNanoTime = endTime - startTime
>>>>>>> 7340aaa9
            logger.debug { "Agent return actions: |${actionList.size}| to state ${world.getState()}" }

            val update = planner.update()
            if (update < 1.0) {
                actionList.forEach {
                    if (it/*.action*/ != null) {
                        world.step(it/*.action*/) // Move the agent
                        actions.add(it/*.action*/.toString()) // Save the action
                    }
                }
            } else {

                var count = 0
                for (it in actionList) {
                    println(it/*.action*/)
                    if (it/*.action*/ != null) {


                        if (count < maxCount) {
//                            println(it)
                            world.step(it/*.action*/) // Move the agent
                            actions.add(it/*.action*/.toString())
                        }// Save the action
                        actionsLists.add(it/*.action*/.toString())
                        count++;
                    }
                    //print(world.getState())
                    //   break;
                }
            }
            if (!world.isGoal()) {
                actionsLists.add("" + update + " ")
                //actionsLists.add("" + world.getState())
            }

            System.gc()
        }
        actionsLists.add("" + maxCount)
        for (it in actions) {
            actionsLists.add(it.toString())
        }
        //actionsLists.add(" " + maxCount + " ")

        logger.info { actionsLists.toString() }

        val pathLength = actions.size.toLong()
        val totalExecutionNanoTime = pathLength * experimentConfiguration.actionDuration
        val goalAchievementTime = totalPlanningNanoTime + totalExecutionNanoTime // TODO fix for overlap
        logger.info { "Path length: [$pathLength] \nAfter ${planner.expandedNodeCount} expanded " +
                "and ${planner.generatedNodeCount} generated nodes in ${totalPlanningNanoTime} ns. " +
                "(${planner.expandedNodeCount / convertNanoUpDouble(totalPlanningNanoTime, TimeUnit.SECONDS)} expanded nodes per sec)" }
        return ExperimentResult(
                experimentConfiguration.valueStore,
                planner.expandedNodeCount,
                planner.generatedNodeCount,
                totalPlanningNanoTime,
                totalExecutionNanoTime,
                goalAchievementTime,
                pathLength,
                actions.map { it.toString() }
        )
    }
}
<|MERGE_RESOLUTION|>--- conflicted
+++ resolved
@@ -2,11 +2,8 @@
 
 import edu.unh.cs.ai.realtimesearch.environment.Environment
 import edu.unh.cs.ai.realtimesearch.environment.State
-<<<<<<< HEAD
 import edu.unh.cs.ai.realtimesearch.environment.Action
-=======
 import edu.unh.cs.ai.realtimesearch.experiment.configuration.Configurations
->>>>>>> 7340aaa9
 import edu.unh.cs.ai.realtimesearch.experiment.configuration.GeneralExperimentConfiguration
 import edu.unh.cs.ai.realtimesearch.experiment.configuration.InvalidFieldException
 import edu.unh.cs.ai.realtimesearch.experiment.result.ExperimentResult
@@ -36,7 +33,7 @@
                                                   val world: Environment<StateType>
         /*val terminationChecker: TimeTerminationChecker*/) : Experiment() {
 
-    private val logger = LoggerFactory.getLogger(RTSExperiment::class.java)
+    private val logger = LoggerFactory.getLogger(ATSExperiment::class.java)
 
     /**
      * Runs the experiment
@@ -44,12 +41,9 @@
     override fun run(): ExperimentResult {
         val actions: MutableList<String> = arrayListOf()
         val actionsLists: MutableList<String> = arrayListOf()
-<<<<<<< HEAD
         var actionList: MutableList<Action?> = arrayListOf()
-        val maxCount = 6
-=======
+//        val maxCount = 6
         val maxCount: Long = experimentConfiguration.getTypedValue<Long>(Configurations.ANYTIME_MAX_COUNT.toString()) ?: throw InvalidFieldException("\"${Configurations.ANYTIME_MAX_COUNT}\" is not found. Please add it to the experiment configuration.")
->>>>>>> 7340aaa9
 
         logger.info { "Starting experiment from state ${world.getState()}" }
         var totalPlanningNanoTime = 1L
@@ -59,12 +53,12 @@
             //print("" + world.getState() + " " + world.getGoal() + " ")
             logger.debug { "start ATS" }
             val startTime = System.nanoTime()
-<<<<<<< HEAD
+
             val tempActions = planner.solve(world.getState(), world.getGoal());
             val endTime = System.nanoTime()
-            println("time: " + (endTime - startTime))
+            logger.debug { "time: " + (endTime - startTime) }
             if(actions.size == 0) {
-                executionNanoTime = endTime - startTime
+                totalPlanningNanoTime = endTime - startTime
                 actionList = tempActions
             }
             else if(experimentConfiguration.actionDuration * maxCount < endTime - startTime){
@@ -76,13 +70,7 @@
             else{
                 actionList = tempActions
             }
-=======
-            var actionList = planner.solve(world.getState(), world.getGoal())
-            val endTime = System.nanoTime()
-            logger.debug { "time: " + (endTime - startTime) }
-            if(actions.size == 0)
-                totalPlanningNanoTime = endTime - startTime
->>>>>>> 7340aaa9
+
             logger.debug { "Agent return actions: |${actionList.size}| to state ${world.getState()}" }
 
             val update = planner.update()
