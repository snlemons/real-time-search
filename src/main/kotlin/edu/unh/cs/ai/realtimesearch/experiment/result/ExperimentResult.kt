package edu.unh.cs.ai.realtimesearch.experiment.result

<<<<<<< HEAD
import edu.unh.cs.ai.realtimesearch.environment.Action
import edu.unh.cs.ai.realtimesearch.experiment.configuration.GeneralExperimentConfiguration
import groovy.json.JsonSlurper
import java.io.InputStream
import java.math.BigDecimal
import java.util.*

data class ExperimentResult(val experimentConfiguration: GeneralExperimentConfiguration?,
                            val expandedNodes: Int = 0,
                            val generatedNodes: Int = 0,
                            val timeInMillis: Long = 0,
                            val actions: List<Action> = emptyList(),
                            val pathLength: Double? = null,
                            val errorMessage: String? = null,
                            val values: Map<String, Any> = HashMap(),
                            val timestamp: Long = System.currentTimeMillis(),
                            val systemProperties: HashMap<String, String> = HashMap()) {
    companion object {
        fun fromStream(stream: InputStream): ExperimentResult = fromMap(JsonSlurper().parse(stream) as Map<*,*>)
        fun fromString(string: String): ExperimentResult = fromMap(JsonSlurper().parseText(string) as Map<*,*>)

        fun fromMap(map: Map<*,*>): ExperimentResult {
            val experimentConfiguration = map["experimentConfiguration"]

//            val actions = map["actions"] as List<*>// TODO Can't currently convert strings to actions
//            val actionList: MutableList<String> = mutableListOf()
//            for (action in actions) {
//                actionList.add(action as String)
//            }

            val rawSystemProperties = map["systemProperties"]
            val systemProperties = HashMap<String, String>()
            if (rawSystemProperties != null) {
                for ((key, value) in rawSystemProperties as Map<*,*>) {
                    systemProperties.put(key.toString(), value.toString())
                }
            }

            val rawValues = map["values"]
            val rawTimestamp = map["timestamp"]

            return ExperimentResult(
                    GeneralExperimentConfiguration.fromMap(experimentConfiguration as? Map<*,*>),
                    map["expandedNodes"] as Int,
                    map["generatedNodes"] as Int,
                    (map["timeInMillis"] as Int).toLong(),
                    /*actionList,*/
                    pathLength = (map["pathLength"] as BigDecimal?)?.toDouble(),
                    errorMessage = map["errorMessage"] as String?,
                    values = if (rawValues != null) rawValues as Map<String, Any> else HashMap(),
                    timestamp = if (rawTimestamp != null) (rawTimestamp as Int).toLong() else System.currentTimeMillis(),
                    systemProperties = systemProperties)
        }
    }
=======
import com.fasterxml.jackson.databind.annotation.JsonSerialize
import edu.unh.cs.ai.realtimesearch.experiment.configuration.ExperimentData
import java.util.*


/**
 * ExperimentResult is a class to store experiment results.
 *
 * The systemProperties property is initialized at construction time.
 */
@JsonSerialize(`as` = ExperimentData::class)
class ExperimentResult() : ExperimentData() {
    constructor(experimentConfiguration: MutableMap<String, Any?>,
                expandedNodes: Int = 0,
                generatedNodes: Int = 0,
                timeInMillis: Long = 0,
                actions: List<String> = emptyList(),
                pathLength: Double? = null,
                errorMessage: String? = null,
                values: Map<String, Any> = HashMap(),
                timestamp: Long = System.currentTimeMillis(),
                systemProperties: HashMap<String, String> = HashMap()) : this() {

        this.experimentConfiguration = experimentConfiguration
        this.expandedNodes = expandedNodes
        this.generatedNodes = generatedNodes
        this.timeInMillis = timeInMillis
        this.actions = actions
        this.pathLength = pathLength
        this.errorMessage = errorMessage
        this.values = values
        this.timestamp = timestamp

        if (systemProperties.isNotEmpty()) {
            this.systemProperties = systemProperties
        }
    }

    var experimentConfiguration: MutableMap<String, Any?> by valueStore
    var pathLength: Double? by valueStore
    var errorMessage: String? by valueStore
    var expandedNodes: Int by valueStore
    var generatedNodes: Int by valueStore
    var timeInMillis: Long by valueStore
    var actions: List<String> by valueStore
    var values: Map<String, Any> by valueStore
    var timestamp: Long by valueStore
    var systemProperties: MutableMap<String, String> by valueStore
>>>>>>> e05c2e53

    init {
        // Initialize the system properties
        systemProperties = hashMapOf<String, String>()
        System.getProperties().forEach {
            systemProperties.put(it.key.toString(), it.value.toString())
        }
    }
<<<<<<< HEAD
=======

>>>>>>> e05c2e53
}<|MERGE_RESOLUTION|>--- conflicted
+++ resolved
@@ -1,63 +1,10 @@
 package edu.unh.cs.ai.realtimesearch.experiment.result
 
-<<<<<<< HEAD
-import edu.unh.cs.ai.realtimesearch.environment.Action
-import edu.unh.cs.ai.realtimesearch.experiment.configuration.GeneralExperimentConfiguration
+import com.fasterxml.jackson.databind.annotation.JsonSerialize
+import edu.unh.cs.ai.realtimesearch.experiment.configuration.ExperimentData
 import groovy.json.JsonSlurper
 import java.io.InputStream
 import java.math.BigDecimal
-import java.util.*
-
-data class ExperimentResult(val experimentConfiguration: GeneralExperimentConfiguration?,
-                            val expandedNodes: Int = 0,
-                            val generatedNodes: Int = 0,
-                            val timeInMillis: Long = 0,
-                            val actions: List<Action> = emptyList(),
-                            val pathLength: Double? = null,
-                            val errorMessage: String? = null,
-                            val values: Map<String, Any> = HashMap(),
-                            val timestamp: Long = System.currentTimeMillis(),
-                            val systemProperties: HashMap<String, String> = HashMap()) {
-    companion object {
-        fun fromStream(stream: InputStream): ExperimentResult = fromMap(JsonSlurper().parse(stream) as Map<*,*>)
-        fun fromString(string: String): ExperimentResult = fromMap(JsonSlurper().parseText(string) as Map<*,*>)
-
-        fun fromMap(map: Map<*,*>): ExperimentResult {
-            val experimentConfiguration = map["experimentConfiguration"]
-
-//            val actions = map["actions"] as List<*>// TODO Can't currently convert strings to actions
-//            val actionList: MutableList<String> = mutableListOf()
-//            for (action in actions) {
-//                actionList.add(action as String)
-//            }
-
-            val rawSystemProperties = map["systemProperties"]
-            val systemProperties = HashMap<String, String>()
-            if (rawSystemProperties != null) {
-                for ((key, value) in rawSystemProperties as Map<*,*>) {
-                    systemProperties.put(key.toString(), value.toString())
-                }
-            }
-
-            val rawValues = map["values"]
-            val rawTimestamp = map["timestamp"]
-
-            return ExperimentResult(
-                    GeneralExperimentConfiguration.fromMap(experimentConfiguration as? Map<*,*>),
-                    map["expandedNodes"] as Int,
-                    map["generatedNodes"] as Int,
-                    (map["timeInMillis"] as Int).toLong(),
-                    /*actionList,*/
-                    pathLength = (map["pathLength"] as BigDecimal?)?.toDouble(),
-                    errorMessage = map["errorMessage"] as String?,
-                    values = if (rawValues != null) rawValues as Map<String, Any> else HashMap(),
-                    timestamp = if (rawTimestamp != null) (rawTimestamp as Int).toLong() else System.currentTimeMillis(),
-                    systemProperties = systemProperties)
-        }
-    }
-=======
-import com.fasterxml.jackson.databind.annotation.JsonSerialize
-import edu.unh.cs.ai.realtimesearch.experiment.configuration.ExperimentData
 import java.util.*
 
 
@@ -104,7 +51,50 @@
     var values: Map<String, Any> by valueStore
     var timestamp: Long by valueStore
     var systemProperties: MutableMap<String, String> by valueStore
->>>>>>> e05c2e53
+
+    companion object {
+        fun fromStream(stream: InputStream): ExperimentResult = fromMap(JsonSlurper().parse(stream) as Map<*,*>)
+        fun fromString(string: String): ExperimentResult = fromMap(JsonSlurper().parseText(string) as Map<*,*>)
+
+        fun fromMap(map: Map<*,*>): ExperimentResult {
+            val rawExperimentConfiguration = map["experimentConfiguration"]
+            val experimentConfiguration = mutableMapOf<String,Any?>()
+            if (rawExperimentConfiguration != null) {
+                for ((key, value) in rawExperimentConfiguration as Map<*,*>) {
+                    experimentConfiguration.put(key.toString(), value as Any)
+                }
+            }
+
+            val actions = map["actions"] as List<*>
+            val actionList: MutableList<String> = mutableListOf()
+            for (action in actions) {
+                actionList.add(action as String)
+            }
+
+            val rawSystemProperties = map["systemProperties"]
+            val systemProperties = HashMap<String, String>()
+            if (rawSystemProperties != null) {
+                for ((key, value) in rawSystemProperties as Map<*,*>) {
+                    systemProperties.put(key.toString(), value.toString())
+                }
+            }
+
+            val rawValues = map["values"]
+            val rawTimestamp = map["timestamp"]
+
+            return ExperimentResult(
+                    experimentConfiguration,
+                    map["expandedNodes"] as Int,
+                    map["generatedNodes"] as Int,
+                    (map["timeInMillis"] as Int).toLong(),
+                    actionList,
+                    pathLength = (map["pathLength"] as BigDecimal?)?.toDouble(),
+                    errorMessage = map["errorMessage"] as String?,
+                    values = if (rawValues != null) rawValues as Map<String, Any> else HashMap(),
+                    timestamp = if (rawTimestamp != null) (rawTimestamp as Int).toLong() else System.currentTimeMillis(),
+                    systemProperties = systemProperties)
+        }
+    }
 
     init {
         // Initialize the system properties
@@ -113,8 +103,4 @@
             systemProperties.put(it.key.toString(), it.value.toString())
         }
     }
-<<<<<<< HEAD
-=======
-
->>>>>>> e05c2e53
 }