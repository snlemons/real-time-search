--- conflicted
+++ resolved
@@ -2,10 +2,6 @@
 
 import edu.unh.cs.ai.realtimesearch.environment.Action
 import edu.unh.cs.ai.realtimesearch.environment.location.Location
-<<<<<<< HEAD
-import java.util.*
-=======
->>>>>>> d910d197
 
 /**
  * This is an action in the point robot domain
