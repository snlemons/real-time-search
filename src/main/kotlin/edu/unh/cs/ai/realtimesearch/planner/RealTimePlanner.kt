--- conflicted
+++ resolved
@@ -46,17 +46,10 @@
 
     /**
      * Called before the first [selectAction] call.
-<<<<<<< HEAD
-=======
      *
      * This call does not count towards the planning time.
->>>>>>> 5e984e10
      */
     open fun init() {
 
     }
-<<<<<<< HEAD
-
-=======
->>>>>>> 5e984e10
 }
