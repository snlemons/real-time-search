package edu.unh.cs.ai.realtimesearch

import edu.unh.cs.ai.realtimesearch.environment.Domains
import edu.unh.cs.ai.realtimesearch.environment.Domains.*
import edu.unh.cs.ai.realtimesearch.environment.acrobot.AcrobotLink
import edu.unh.cs.ai.realtimesearch.environment.acrobot.configuration.AcrobotConfiguration
import edu.unh.cs.ai.realtimesearch.environment.acrobot.configuration.AcrobotStateConfiguration
import edu.unh.cs.ai.realtimesearch.experiment.configuration.Configurations
import edu.unh.cs.ai.realtimesearch.experiment.configuration.realtime.TimeBoundType
import edu.unh.cs.ai.realtimesearch.experiment.configuration.realtime.TimeBoundType.DYNAMIC
import edu.unh.cs.ai.realtimesearch.experiment.configuration.realtime.TimeBoundType.STATIC
import edu.unh.cs.ai.realtimesearch.planner.CommitmentStrategy.MULTIPLE
import edu.unh.cs.ai.realtimesearch.planner.CommitmentStrategy.SINGLE
import edu.unh.cs.ai.realtimesearch.planner.Planners
import edu.unh.cs.ai.realtimesearch.planner.Planners.*
import groovy.json.JsonOutput
import org.springframework.http.HttpEntity
import org.springframework.http.HttpMethod
import org.springframework.http.HttpStatus
import org.springframework.web.client.RestClientException
import org.springframework.web.client.RestTemplate
import java.util.*
import java.util.concurrent.TimeUnit

val terminationType = "time"
val timeLimit = TimeUnit.NANOSECONDS.convert(300, TimeUnit.SECONDS)
val actionDurations = listOf(10000000, 20000000, 40000000, 80000000, 160000000, 320000000)
val lookaheadLimits = 1..6

fun main(args: Array<String>) {
    val configurations = mutableListOf<MutableMap<String, Any?>>()

    for (domain in Domains.values()) {
        for (planner in Planners.values()) {
            for (actionDuration in actionDurations) {
                // Skip impossible Acrobot configurations
                if (domain == ACROBOT) {
                    // Goal unreachable for these action durations
                    if (actionDuration == 10000000 || actionDuration == 20000000 || actionDuration == 40000000) {
                        continue
                    }
                }

                val partialConfiguration = mutableMapOf<String, Any?>(
                        Configurations.DOMAIN_NAME.toString() to domain,
                        Configurations.ALGORITHM_NAME.toString() to planner,
                        Configurations.ACTION_DURATION.toString() to actionDuration,
                        Configurations.TIME_LIMIT.toString() to timeLimit,
                        Configurations.TERMINATION_TYPE.toString() to terminationType
                )

                val realTimePlannerConfigurations = getPlannerConfigurations(planner)
                val domainConfigurations = getDomainConfigurations(domain)

                for (realTimePlannerConfiguration in realTimePlannerConfigurations) {
                    for (domainConfiguration in domainConfigurations) {

                        val completeConfiguration = mutableMapOf<String, Any?>()

                        completeConfiguration.putAll(partialConfiguration)
                        completeConfiguration.putAll(realTimePlannerConfiguration)
                        completeConfiguration.putAll(domainConfiguration)

                        // Skip impossible Acrobot configurations
                        if (domain == ACROBOT) {
                            if (actionDuration == 80000000) {
                                // Not enough memory for smallest bound
                                val instance = domainConfiguration["domainInstanceName"] ?: continue
                                if (instance.equals("0.7-0.7"))
                                    continue
                            }
                        }

                        configurations.add(completeConfiguration)
                    }
                }
            }
        }
    }

    //    for (configuration in configurations) {
    //        println(ExperimentData(configuration).toIndentedJson())
    //    }

    println("${configurations.size} configurations were generated.")
    uploadConfigurations(configurations)
}

fun getDomainConfigurations(domain: Domains): MutableList<MutableMap<String, Any?>> {
    val configurations = mutableListOf<MutableMap<String, Any?>>()

    val gridMaps = listOf(
            "input/vacuum/dylan/cups.vw",
            "input/vacuum/dylan/slalom.vw",
            "input/vacuum/dylan/uniform.vw",
            "input/vacuum/dylan/wall.vw"
    )

    val racetrackMaps = listOf(
            "input/racetrack/barto-big.track",
            "input/racetrack/barto-small.track"
    )

    val pointRobotMaps = listOf(
            "input/pointrobot/dylan/cups.pr",
            "input/pointrobot/dylan/slalom.pr",
            "input/pointrobot/dylan/uniform.pr",
            "input/pointrobot/dylan/wall.pr"
    )

    val slidingTile4MapRoot = "input/tiles/korf/4/all/"

    val slidingTile25EasyMapNames = listOf(9, 12, 19, 28, 30, 31, 42, 45, 47, 48, 55, 57, 61, 71, 73, 74, 79, 81, 85, 86, 90, 93, 94, 95, 97)
    //    val slidingTileEasyMapNames = listOf (5, 6, 8, 9, 12, 13, 19, 20, 23, 28, 30, 31, 34, 38, 39, 42, 45, 46, 47, 48, 51, 55, 57, 58, 61, 62, 65, 71, 73, 74, 77, 78, 79, 81, 85, 86, 90, 93, 94, 95, 96, 97)

    when (domain) {
        ACROBOT -> {
            val bounds = listOf(
                    0.3,
                    0.1,
                    0.09,
                    0.08,
                    0.07
            )
            val stateConfiguration = AcrobotStateConfiguration()

            for (bound in bounds) {
                val acrobotConfiguration = AcrobotConfiguration(
                        endLink1LowerBound = AcrobotLink(bound, bound),
                        endLink2LowerBound = AcrobotLink(bound, bound),
                        endLink1UpperBound = AcrobotLink(bound, bound),
                        endLink2UpperBound = AcrobotLink(bound, bound),
                        stateConfiguration = stateConfiguration
                )
                configurations.add(mutableMapOf(
                        Configurations.RAW_DOMAIN.toString() to "${JsonOutput.toJson(acrobotConfiguration)}",
                        Configurations.DOMAIN_INSTANCE_NAME.toString() to "$bound-$bound"
                ))
            }
        }
        GRID_WORLD, VACUUM_WORLD -> {
            for (map in gridMaps) {
                val input = GRID_WORLD.javaClass.classLoader.getResourceAsStream(map)
                configurations.add(mutableMapOf(
                        Configurations.RAW_DOMAIN.toString() to Scanner(input).useDelimiter("\\Z").next(),
                        Configurations.DOMAIN_INSTANCE_NAME.toString() to map
                ))
            }
        }
        POINT_ROBOT, POINT_ROBOT_WITH_INERTIA -> {
            for (map in pointRobotMaps) {
                val input = GRID_WORLD.javaClass.classLoader.getResourceAsStream(map)
                configurations.add(mutableMapOf(
                        Configurations.RAW_DOMAIN.toString() to Scanner(input).useDelimiter("\\Z").next(),
                        Configurations.DOMAIN_INSTANCE_NAME.toString() to map
                ))
            }
        }
        RACETRACK -> {
            for (map in racetrackMaps) {
                val input = GRID_WORLD.javaClass.classLoader.getResourceAsStream(map)
                configurations.add(mutableMapOf(
                        Configurations.RAW_DOMAIN.toString() to Scanner(input).useDelimiter("\\Z").next(),
                        Configurations.DOMAIN_INSTANCE_NAME.toString() to map
                ))
            }
        }
        SLIDING_TILE_PUZZLE_4 -> {
            for (instanceName in 1..100) {
                val map = "$slidingTile4MapRoot$instanceName"
                val input = GRID_WORLD.javaClass.classLoader.getResourceAsStream(map)
                configurations.add(mutableMapOf(
                        Configurations.RAW_DOMAIN.toString() to Scanner(input).useDelimiter("\\Z").next(),
                        Configurations.DOMAIN_INSTANCE_NAME.toString() to map
                ))
            }
        }
        POINT_ROBOT, POINT_ROBOT_WITH_INERTIA -> {
            for (map in pointRobotMaps) {
                val input = GRID_WORLD.javaClass.classLoader.getResourceAsStream(map)
                configurations.add(mutableMapOf(
                        Configurations.RAW_DOMAIN.toString() to Scanner(input).useDelimiter("\\Z").next(),
                        Configurations.DOMAIN_INSTANCE_NAME.toString() to map
                ))
            }
        }
    }

    return configurations
}

fun getPlannerConfigurations(planner: Planners): MutableList<MutableMap<String, Any?>> {
    val configurations = mutableListOf<MutableMap<String, Any?>>()

    val weights = listOf(
            2.0,
            3.0
    )

    val maxCounts = listOf(
            3
    )

    when (planner) {
        DYNAMIC_F_HAT, LSS_LRTA_STAR -> {
            for (timeBoundType in TimeBoundType.values()) {

                when (timeBoundType) {
                    STATIC -> {
                        configurations.add(mutableMapOf<String, Any?>(
                                Configurations.TIME_BOUND_TYPE.toString() to timeBoundType,
                                Configurations.COMMITMENT_STRATEGY.toString() to SINGLE
                        ))
                        configurations.add(mutableMapOf<String, Any?>(
                                Configurations.TIME_BOUND_TYPE.toString() to timeBoundType,
                                Configurations.COMMITMENT_STRATEGY.toString() to MULTIPLE
                        ))
                    }
                    DYNAMIC -> {
                        configurations.add(mutableMapOf<String, Any?>(
                                Configurations.TIME_BOUND_TYPE.toString() to timeBoundType,
                                Configurations.COMMITMENT_STRATEGY.toString() to MULTIPLE
                        ))
                    }
                }

            }
        }
        RTA_STAR -> {
            for (lookaheadDepthLimit in lookaheadLimits) {
                configurations.add(mutableMapOf<String, Any?>(
                        Configurations.LOOKAHEAD_DEPTH_LIMIT.toString() to lookaheadDepthLimit,
                        Configurations.TIME_BOUND_TYPE.toString() to STATIC,
                        Configurations.COMMITMENT_STRATEGY.toString() to SINGLE
                ))
            }
        }
        ARA_STAR -> {
            for (maxCount in maxCounts) {
                configurations.add(mutableMapOf<String, Any?>(
                        Configurations.ANYTIME_MAX_COUNT.toString() to maxCount
                ))
            }
        }
        WEIGHTED_A_STAR -> {
            for (weight in weights) {
                configurations.add(mutableMapOf(
                        Configurations.WEIGHT.toString() to weight
                ))
            }
        }
        else -> configurations.add(mutableMapOf())
    }

    return configurations
}

fun uploadConfigurations(configurations: MutableList<MutableMap<String, Any?>>) {
    val restTemplate = RestTemplate()
    val serverUrl = "http://aerials.cs.unh.edu:3824/configurations"
    //    var serverUrl = "http://localhost:3824/configurations"

<<<<<<< HEAD
    println("Upload generated files. ${configurations.size}")
    println("Uploading...")

    try {
        val responseEntity = restTemplate.exchange(serverUrl, HttpMethod.POST, HttpEntity(configurations), Nothing::class.java)
        if (responseEntity.statusCode == HttpStatus.OK) {
            println("Upload completed! ${configurations.size}")
        } else {
            println("Upload failed!")
        }
    } catch (e: RestClientException) {
        println("Upload failed!")
=======
    print("Upload configurations (y/n)? ")
    val input = readLine()
    when (input?.toLowerCase()) {
        "y", "yes" -> {
            println("Uploading generated files. ${configurations.size}")
            val responseEntity = restTemplate.exchange(serverUrl, HttpMethod.POST, HttpEntity(configurations), Nothing::class.java)
            if (responseEntity.statusCode == HttpStatus.OK) {
                println("Upload completed! ${configurations.size}")
            } else {
                println("Upload failed! ${configurations.size}")
            }
        }
        else -> {
            println("Not uploading")
        }
>>>>>>> 7e1a0ca9
    }
}<|MERGE_RESOLUTION|>--- conflicted
+++ resolved
@@ -260,35 +260,25 @@
     val serverUrl = "http://aerials.cs.unh.edu:3824/configurations"
     //    var serverUrl = "http://localhost:3824/configurations"
 
-<<<<<<< HEAD
-    println("Upload generated files. ${configurations.size}")
-    println("Uploading...")
-
-    try {
-        val responseEntity = restTemplate.exchange(serverUrl, HttpMethod.POST, HttpEntity(configurations), Nothing::class.java)
-        if (responseEntity.statusCode == HttpStatus.OK) {
-            println("Upload completed! ${configurations.size}")
-        } else {
-            println("Upload failed!")
-        }
-    } catch (e: RestClientException) {
-        println("Upload failed!")
-=======
+    println("${configurations.size} configurations has been generated.")
+
     print("Upload configurations (y/n)? ")
     val input = readLine()
     when (input?.toLowerCase()) {
         "y", "yes" -> {
-            println("Uploading generated files. ${configurations.size}")
-            val responseEntity = restTemplate.exchange(serverUrl, HttpMethod.POST, HttpEntity(configurations), Nothing::class.java)
-            if (responseEntity.statusCode == HttpStatus.OK) {
-                println("Upload completed! ${configurations.size}")
-            } else {
-                println("Upload failed! ${configurations.size}")
+            try {
+                val responseEntity = restTemplate.exchange(serverUrl, HttpMethod.POST, HttpEntity(configurations), Nothing::class.java)
+                if (responseEntity.statusCode == HttpStatus.OK) {
+                    println("Upload completed! ${configurations.size}")
+                } else {
+                    println("Upload failed!")
+                }
+            } catch (e: RestClientException) {
+                println("Upload failed!")
             }
         }
         else -> {
             println("Not uploading")
         }
->>>>>>> 7e1a0ca9
     }
 }