package edu.unh.cs.ai.realtimesearch.environment.slidingtilepuzzle

import edu.unh.cs.ai.realtimesearch.environment.Domain
import edu.unh.cs.ai.realtimesearch.environment.SuccessorBundle
import edu.unh.cs.ai.realtimesearch.environment.location.Location
import java.lang.Math.abs

class SlidingTilePuzzle(val size: Int) : Domain<SlidingTilePuzzleState> {
    override fun successors(state: SlidingTilePuzzleState): List<SuccessorBundle<SlidingTilePuzzleState>> {
        val successorBundles: MutableList<SuccessorBundle<SlidingTilePuzzleState>> = arrayListOf()

        for (action in SlidingTilePuzzleAction.values()) {
            val successorState = successorState(state, action.getRelativeLocation())

            if (successorState != null) {
                successorBundles.add(SuccessorBundle(successorState, action, 1.0))

            }
        }

        return successorBundles
    }

    private fun successorState(state: SlidingTilePuzzleState, relativeLocation: Location): SlidingTilePuzzleState? {
        val zeroLocation = state.zeroLocation + relativeLocation
        if (zeroLocation.inBounds(size)) {
            val tiles = state.tiles.copy()

            tiles[state.zeroLocation] = tiles[zeroLocation]
            assert(!tiles.tiles.any { it == 0.toByte() })

            tiles[zeroLocation] = 0

            return SlidingTilePuzzleState(zeroLocation, tiles, heuristic(tiles))
        }

        return null
    }

    override fun heuristic(state: SlidingTilePuzzleState): Double {
        val tiles = state.tiles
        return heuristic(tiles)
    }

    fun heuristic(tiles: SlidingTilePuzzleState.Tiles): Double {
        var manhattanSum = 0.0
        var zero: Byte = 0

        for (x in 0..size - 1) {
            for (y in 0..size - 1) {
                val value = tiles[tiles.getIndex(x, y)]
                if (value == zero) continue

                manhattanSum += abs(value / size - y) + abs(value % size - x)
            }
        }

        return manhattanSum
    }

    override fun distance(state: SlidingTilePuzzleState): Double {
        throw UnsupportedOperationException()
    }

    override fun isGoal(state: SlidingTilePuzzleState) = state.heuristic == 0.0

    override fun print(state: SlidingTilePuzzleState): String {
        throw UnsupportedOperationException()
    }

    override fun randomState(): SlidingTilePuzzleState {
        throw UnsupportedOperationException()
    }

<<<<<<< HEAD
    override fun actionDuration(action: Action<SlidingTilePuzzleState>): Long {
        throw UnsupportedOperationException()
    }
=======

>>>>>>> d910d197
}<|MERGE_RESOLUTION|>--- conflicted
+++ resolved
@@ -71,12 +71,4 @@
     override fun randomState(): SlidingTilePuzzleState {
         throw UnsupportedOperationException()
     }
-
-<<<<<<< HEAD
-    override fun actionDuration(action: Action<SlidingTilePuzzleState>): Long {
-        throw UnsupportedOperationException()
-    }
-=======
-
->>>>>>> d910d197
 }