--- conflicted
+++ resolved
@@ -43,16 +43,11 @@
         return state.heuristic * actionDuration
     }
 
-<<<<<<< HEAD
-    //TODO: add new heuristic between two points for the sliding tile puzzle
-    override fun heuristic(startState: SlidingTilePuzzleState, endState: SlidingTilePuzzleState): Double {
-        return 0.0
+    override fun heuristic(startState: SlidingTilePuzzle4State, endState: SlidingTilePuzzle4State): Double {
+        TODO("add new heuristic between two points for the sliding tile puzzle")
     }
 
-    fun heuristic(tiles: SlidingTilePuzzleState.Tiles): Double {
-=======
     fun initialHeuristic(state: SlidingTilePuzzle4State): Double {
->>>>>>> 4749cb78
         var manhattanSum = 0.0
         var zero: Byte = 0
 
@@ -80,11 +75,11 @@
         throw UnsupportedOperationException()
     }
 
-    override fun getGoal(): SlidingTilePuzzleState {
+    override fun getGoal(): SlidingTilePuzzle4State {
         throw UnsupportedOperationException()
     }
 
-    override fun predecessors(state: SlidingTilePuzzleState): List<SuccessorBundle<SlidingTilePuzzleState>> {
+    override fun predecessors(state: SlidingTilePuzzle4State): List<SuccessorBundle<SlidingTilePuzzle4State>> {
         throw UnsupportedOperationException()
     }
 }