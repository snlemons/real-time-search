package edu.unh.cs.ai.realtimesearch.environment.vacuumworld

import edu.unh.cs.ai.realtimesearch.environment.Domain
import edu.unh.cs.ai.realtimesearch.environment.SuccessorBundle
import edu.unh.cs.ai.realtimesearch.environment.location.Location
import edu.unh.cs.ai.realtimesearch.logging.debug
import org.slf4j.LoggerFactory
import java.util.concurrent.ThreadLocalRandom

/**
 * The VacuumWorld is a problem where the agent, a vacuum cleaner, is supposed to clean
 * a specific area (grid of width by height) with possibly blocked cells. The actions are movement to each of
 * the four directions, or to vacuum.
 *
 * @param initialAmountDirty is used whenever a random state is generated to determine the amount of dirty cells
 */
class VacuumWorld(public val width: Int,
                  public val height: Int,
                  public val blockedCells: Set<Location>,
                  public val initialAmountDirty: Int = 1) : Domain<VacuumWorldState> {

    private val logger = LoggerFactory.getLogger(VacuumWorld::class.java)

    /**
     * Part of the Domain interface.
     */
    override fun successors(state: VacuumWorldState): List<SuccessorBundle<VacuumWorldState>> {
        // to return
        val successors: MutableList<SuccessorBundle<VacuumWorldState>> = arrayListOf()

        for (it in VacuumWorldAction.values()) {
            val newLocation = state.agentLocation + it.getRelativeLocation()

            // add the legal movement actions
            if (it != VacuumWorldAction.VACUUM) {
                if (isLegalLocation(newLocation)) {
                    successors.add(SuccessorBundle(
                            VacuumWorldState(newLocation, state.dirtyCells),
                            it,
                            1.0)) // all actions have cost of 1

                }
            } else if (newLocation in state.dirtyCells) {
                // add legit vacuum action
                successors.add(SuccessorBundle(
                        // TODO: inefficient?
                        VacuumWorldState(newLocation, state.dirtyCells.filter { it != newLocation }),
                        it,
                        1.0))
            }
        }

        //        logger.trace { "State $state produces successors: $successors" }
        return successors
    }

    /**
     * Returns whether location within boundaries and not a blocked cell.
     *
     * @param location the location to test
     * @return true if location is legal
     */
    fun isLegalLocation(location: Location): Boolean {
        return location.x >= 0 && location.y >= 0 && location.x < width &&
                location.y < height && location !in blockedCells
    }

    /**
     * Returns a heuristic for a vacuum world state: the amount of dirty cells left
     *
     * @param state is the state to provide a heuristic for
     * @return the # of dirty cells
     */
    override fun heuristic(state: VacuumWorldState): Double {
        return state.dirtyCells.size.toDouble()
    }

    /**
     * Goal distance estimate. Equal to the cost when the cost of each edge is one.
     */
    override fun distance(state: VacuumWorldState) = heuristic(state)

    /**
     * Returns whether the current state is a goal state.
     * Returns true if no dirty cells are present in the state.
     *
     * @param state: the state that is being checked on
     * @return whether the state is a goal state
     */
    override fun isGoal(state: VacuumWorldState): Boolean {
        return state.dirtyCells.isEmpty()
    }

    /**
     * Simply prints the block grid.
     *
     * @ == agent
     * # == blocked
     * $ == dirty
     */
    override fun print(state: VacuumWorldState): String {
        val description = StringBuilder()
        for (h in 1..height) {
            for (w in 1..width) {
                val charCell = when (Location(w, h)) {
                    state.agentLocation -> '@'
                    in blockedCells -> '#'
                    in state.dirtyCells -> '*'
                    else -> '_'
                }
                description.append(charCell)
            }
            description.append("\n")
        }

        return description.toString()
    }

    /**
     * Creates a state with a random initial location for the agent and
     * initialAmountDirty number of random dirty cells
     */
    override fun randomState(): VacuumWorldState {
        val dirtyCells = arrayListOf(randomLocation(width, height))

        // generate random locations until enough
        // do not add those that would be in blocked cells
        while (dirtyCells.size < initialAmountDirty) {
            val randomLocation = randomLocation(width, height)
            if (randomLocation !in blockedCells)
                dirtyCells.add(randomLocation)
        }

        val randomState = VacuumWorldState(randomLocation(width, height), dirtyCells)
        logger.debug { "Returning random state $randomState" }

        return randomState
    }

    /**
     * Returns a random location within width and height
     */
    private fun randomLocation(width: Int, height: Int): Location {
        return Location(
                ThreadLocalRandom.current().nextInt(0, width),
                ThreadLocalRandom.current().nextInt(0, height)
        )
    }
<<<<<<< HEAD

    override fun actionDuration(action: Action<VacuumWorldState>): Long {
        throw UnsupportedOperationException()
    }
=======
>>>>>>> d910d197
}
<|MERGE_RESOLUTION|>--- conflicted
+++ resolved
@@ -146,11 +146,4 @@
                 ThreadLocalRandom.current().nextInt(0, height)
         )
     }
-<<<<<<< HEAD
-
-    override fun actionDuration(action: Action<VacuumWorldState>): Long {
-        throw UnsupportedOperationException()
-    }
-=======
->>>>>>> d910d197
 }
