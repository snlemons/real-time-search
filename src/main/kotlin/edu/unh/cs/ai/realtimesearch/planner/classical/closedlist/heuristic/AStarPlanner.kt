package edu.unh.cs.ai.realtimesearch.planner.classical.closedlist.heuristic

import edu.unh.cs.ai.realtimesearch.environment.Action
import edu.unh.cs.ai.realtimesearch.environment.Domain
import edu.unh.cs.ai.realtimesearch.environment.State
import edu.unh.cs.ai.realtimesearch.planner.classical.ClassicalPlanner
import edu.unh.cs.ai.realtimesearch.planner.classical.ClassicalPlannerBase
import edu.unh.cs.ai.realtimesearch.planner.exception.GoalNotReachableException
import org.slf4j.LoggerFactory
import java.util.*

/**
 * Standalone A* implementation.
 *
 * Requires a domain with an admissible heuristic function.
 */
<<<<<<< HEAD
class AStarPlanner<StateType : State<StateType>>(val domain: Domain<StateType>, val weight: Double = 0.0) : ClassicalPlanner<StateType> {
=======
class AStarPlanner<StateType : State<StateType>>(val domain: Domain<StateType>, val weight: Double = 1.0) : ClassicalPlanner<StateType> {
>>>>>>> ab0ca34b

    private val logger = LoggerFactory.getLogger(ClassicalPlannerBase::class.java)

    override var generatedNodeCount = 0
    override var expandedNodeCount = 0

    private val openList = PriorityQueue { lhs: Node, rhs: Node ->
        when {
            lhs.f < rhs.f -> -1
            lhs.f > rhs.f -> 1
            lhs.cost > rhs.cost -> -1// Tie braking on cost (g)
            lhs.cost < rhs.cost -> 1
            else -> 0
        }
    }

    private val closedList: HashSet<StateType> = hashSetOf()
    private var generatedNodes = 0
    private var expandedNodes = 0

    inner class Node(val parent: Node?, val state: StateType, val action: Action?, val cost: Double) {
        internal val f: Double

        init {
            f = cost + domain.heuristic(state) * weight
        }
    }

    override fun plan(state: StateType): List<Action> {
        generatedNodes = 0
        expandedNodes = 0
        openList.clear();
        closedList.clear();

        openList.add(Node(null, state, null, 0.0))
        closedList.add(state)
        generatedNodes += 1

        while (openList.isNotEmpty()) {
            val node = openList.remove()
            expandedNodes += 1

            if (domain.isGoal(node.state)) {
                return extractPlan(node)
            }

            // expand (only those not visited yet)
            for (successor in domain.successors(node.state)) {
                if (successor.state !in closedList) {
                    generatedNodes += 1

                    // generate the node with correct cost
                    val nodeCost = successor.actionCost + node.cost

                    val successorNode = Node(node, successor.state,
                            successor.action, nodeCost)
                    openList.add(successorNode)
                    closedList.add(successorNode.state)
                }
            }

        }

        throw GoalNotReachableException()
    }

    protected fun extractPlan(leave: Node): List<Action> {
        val actions: MutableList<Action> = arrayListOf()

        var node = leave
        // root will have null action. So as long as the parent
        // is not null, we can take it's action and assume all is good
        while (node.parent != null) {
            actions.add(node.action!!)
            node = node.parent!!
        }

        return actions.reversed() // we are adding actions in wrong order, to return the reverser
    }
}<|MERGE_RESOLUTION|>--- conflicted
+++ resolved
@@ -14,11 +14,7 @@
  *
  * Requires a domain with an admissible heuristic function.
  */
-<<<<<<< HEAD
-class AStarPlanner<StateType : State<StateType>>(val domain: Domain<StateType>, val weight: Double = 0.0) : ClassicalPlanner<StateType> {
-=======
 class AStarPlanner<StateType : State<StateType>>(val domain: Domain<StateType>, val weight: Double = 1.0) : ClassicalPlanner<StateType> {
->>>>>>> ab0ca34b
 
     private val logger = LoggerFactory.getLogger(ClassicalPlannerBase::class.java)
 
@@ -43,7 +39,7 @@
         internal val f: Double
 
         init {
-            f = cost + domain.heuristic(state) * weight
+            f = cost + (domain.heuristic(state) * weight)
         }
     }
 
