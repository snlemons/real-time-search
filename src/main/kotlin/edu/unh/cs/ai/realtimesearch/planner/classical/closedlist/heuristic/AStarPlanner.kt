--- conflicted
+++ resolved
@@ -1,44 +1,19 @@
 package edu.unh.cs.ai.realtimesearch.planner.classical.closedlist.heuristic
 
+import edu.unh.cs.ai.realtimesearch.environment.Action
 import edu.unh.cs.ai.realtimesearch.environment.Domain
 import edu.unh.cs.ai.realtimesearch.environment.State
-<<<<<<< HEAD
-import edu.unh.cs.ai.realtimesearch.planner.classical.closedlist.ClassicalHeuristicPlanner
-=======
 import edu.unh.cs.ai.realtimesearch.planner.exception.GoalNotReachableException
 import edu.unh.cs.ai.realtimesearch.planner.classical.ClassicalPlanner
 import edu.unh.cs.ai.realtimesearch.planner.classical.ClassicalPlannerBase
 import org.slf4j.LoggerFactory
->>>>>>> afea3717
 import java.util.*
 
 /**
- * A*, expands nodes according to their f value
+ * Standalone A* implementation.
  *
- * Will create a classical heuristic planner with f value comparator
- *
- * @param domain is the domain to plan in
+ * Requires a domain with an admissible heuristic function.
  */
-<<<<<<< HEAD
-class AStarPlanner<StateType : State<StateType>>(domain: Domain<StateType>) : ClassicalHeuristicPlanner<StateType>(domain,
-        PriorityQueue(AStarPlanner.AStarNodeComparator(domain))) {
-
-    /**
-     * Compares to node purely by their cost. Returns the difference between
-     * both the nodes, a negative value means the first node is less than the second.
-     *
-     * In a priority queue the least element will be at the head.
-     */
-    public class AStarNodeComparator<State>(val domain: Domain<State>) : Comparator<Node<State>> {
-        override fun compare(node1: Node<State>?, n2: Node<State>?): Int {
-            if (node1 != null && n2 != null) {
-                val node1Value = domain.heuristic(node1.state) + node1.cost
-                val node2Value = domain.heuristic(n2.state) + n2.cost
-                val value = node1Value.compareTo(node2Value)
-
-                if (value == 0) {
-                    return domain.heuristic(node1.state).compareTo(domain.heuristic(n2.state))
-=======
 class AStarPlanner<StateType : State<StateType>>(val domain: Domain<StateType>) : ClassicalPlanner<StateType> {
 
     private val logger = LoggerFactory.getLogger(ClassicalPlannerBase::class.java)
@@ -95,20 +70,13 @@
                             successor.action, nodeCost)
                     openList.add(successorNode)
                     closedList.add(successorNode.state)
->>>>>>> afea3717
                 }
+            }
 
-<<<<<<< HEAD
-                return value
-            } else {
-                throw RuntimeException("Cannot insert null into closed list")
-            }
-=======
->>>>>>> afea3717
         }
+
+        throw GoalNotReachableException()
     }
-<<<<<<< HEAD
-=======
 
     protected fun extractPlan(leave: Node): List<Action> {
         val actions: MutableList<Action> = arrayListOf()
@@ -132,5 +100,4 @@
         return generatedNodes
     }
 
->>>>>>> afea3717
 }