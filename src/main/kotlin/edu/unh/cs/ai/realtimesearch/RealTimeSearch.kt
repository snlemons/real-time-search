--- conflicted
+++ resolved
@@ -12,10 +12,6 @@
 import java.util.concurrent.TimeUnit.MILLISECONDS
 import java.util.concurrent.TimeUnit.NANOSECONDS
 import kotlin.system.exitProcess
-import edu.unh.cs.ai.realtimesearch.visualizer.PointIntertiaVisualizer
-import edu.unh.cs.ai.realtimesearch.visualizer.PointVisualizer
-import edu.unh.cs.ai.realtimesearch.visualizer.RacetrackVisualizer
-import javafx.application.Application
 
 class Input
 
@@ -23,16 +19,7 @@
 private var outFile: String = ""
 
 fun main(args: Array<String>) {
-<<<<<<< HEAD
-    if (args.size < 2) {
-        val input = Input::class.java.classLoader.getResourceAsStream("input/pointrobot/smallmaze2.pr")!!
-        val rawDomain = Scanner(input).useDelimiter("\\Z").next();
-        val manualConfiguration = ExperimentConfigurationDto("point robot with inertia", rawDomain, "LSS-LRTA*", "time", 1000)
-        manualConfiguration.set("lookahead depth limit", 4)
-        manualConfiguration.set("action duration", 10L)
-=======
     val logger = LoggerFactory.getLogger("Real-time search")
->>>>>>> d5b9264d
 
     if (args.size < 2) {
         // Default configuration
@@ -62,20 +49,12 @@
     }
 }
 
-<<<<<<< HEAD
-        Application.launch(PointIntertiaVisualizer::class.java, *params.toTypedArray())
-        //Application.launch(PointVisualizer::class.java, *params.toTypedArray())
-        //        Application.launch(VacuumVisualizer::class.java, *params.toTypedArray())
-        //Application.launch(RacetrackVisualizer::class.java, *params.toTypedArray())
-
-=======
 private fun readConfig(fileConfig: String?, stringConfig: String?): Boolean {
     val config: String
     if (fileConfig != null) {
         config = File(fileConfig).readText()
     } else if (stringConfig != null) {
         config = stringConfig
->>>>>>> d5b9264d
     } else {
         return false
     }
