package edu.unh.cs.ai.realtimesearch

import edu.unh.cs.ai.realtimesearch.experiment.configuration.ConfigurationExecutor
import edu.unh.cs.ai.realtimesearch.experiment.configuration.GeneralExperimentConfiguration
import edu.unh.cs.ai.realtimesearch.experiment.configuration.json.experimentConfigurationFromJson
import edu.unh.cs.ai.realtimesearch.experiment.configuration.json.toIndentedJson
import groovyjarjarcommonscli.*
import org.slf4j.LoggerFactory
import java.io.File
import java.io.PrintWriter
import java.util.*
import java.util.concurrent.TimeUnit.MILLISECONDS
import java.util.concurrent.TimeUnit.NANOSECONDS
import kotlin.system.exitProcess

class Input

private var manualConfiguration: GeneralExperimentConfiguration = GeneralExperimentConfiguration()
private var outFile: String = ""

fun main(args: Array<String>) {
    val logger = LoggerFactory.getLogger("Real-time search")

    if (args.size < 2) {
        // Default configuration
        //        val input = Input::class.java.classLoader.getResourceAsStream("input/vacuum/dylan/uniform.vw") ?: throw RuntimeException("Resource not found")
        val input = Input::class.java.classLoader.getResourceAsStream("input/tiles/korf/4/2") ?: throw RuntimeException("Resource not found")
        val rawDomain = Scanner(input).useDelimiter("\\Z").next()
<<<<<<< HEAD
        manualConfiguration = GeneralExperimentConfiguration("sliding tile puzzle", rawDomain, "LSS-LRTA*", "time", 10)
=======
        manualConfiguration = GeneralExperimentConfiguration("grid world", rawDomain, "A*", "time", 10)
>>>>>>> 404ec2f1
        manualConfiguration["lookahead depth limit"] = 4
        manualConfiguration["action duration"] = 10L
        manualConfiguration["timeBoundType"] = "STATIC"
        manualConfiguration["singleStepLookahead"] = false
        manualConfiguration["staticStepDuration"] = 10L
        manualConfiguration["timeLimit"] = 10000000

    } else {
        // Read configuration from command line
        createCommandLineMenu(args)
    }

    val result = ConfigurationExecutor.executeConfiguration(manualConfiguration)

    /* output the results */
    if (!outFile.isEmpty()) {
        PrintWriter(outFile, "UTF-8").use {
            it.write(result.toIndentedJson())
        }
    } else {
<<<<<<< HEAD
        logger.info(result.toIndentedJson())
=======
        logger.info("Execution time: ${MILLISECONDS.convert(result.nanoTime, NANOSECONDS)}ms")
        //        logger.info(result.toIndentedJson())
>>>>>>> 404ec2f1
    }
}

private fun readConfig(fileConfig: String?, stringConfig: String?): Boolean {
    val config: String
    if (fileConfig != null) {
        config = File(fileConfig).readText()
    } else if (stringConfig != null) {
        config = stringConfig
    } else {
        return false
    }

    manualConfiguration = experimentConfigurationFromJson(config)

    return true
}

private fun createCommandLineMenu(args: Array<String>) {
    val mainOptions = Options()
    val fileOptions = Options()
    val separateOptions = Options()

    val appName = "real-time-search"

    // Setup the options
    val helpOption = Option("h", "help", false, "Print help and exit")

    // Separated options
    val mapFileOption = Option("m", "map", true, "The path to map file")
    val domainOption = Option("d", "domain", true, "The domain name")
    val algorithmOption = Option("a", "alg-name", true, "The algorithm name")
    val terminationTypeOption = Option("t", "term-type", true, "The termination type")
    val terminationParameterOption = Option("p", "term-param", true, "The termination parameter")
    val outFileOption = Option("o", "outfile", true, "Outfile of experiments")
    val extraOption = Option ("e", "extra", true, "Extra configuration option key/value pairs")

    // Configuration file options
    val fileOptionGroup = OptionGroup()
    val fileOption = Option("f", "file", true, "The path to configuration file")
    val stringOption = Option("c", "config", true, "The configuration as a string")
    fileOptionGroup.addOption(fileOption)
    fileOptionGroup.addOption(stringOption)

    // Set required options
    mapFileOption.isRequired = true
    domainOption.isRequired = true
    algorithmOption.isRequired = true
    terminationTypeOption.isRequired = true
    terminationParameterOption.isRequired = true

    // Add the options
    // Separate options
    separateOptions.addOption(helpOption)
    separateOptions.addOptionGroup(fileOptionGroup)
    separateOptions.addOption(mapFileOption)
    separateOptions.addOption(domainOption)
    separateOptions.addOption(algorithmOption)
    separateOptions.addOption(terminationTypeOption)
    separateOptions.addOption(terminationParameterOption)
    separateOptions.addOption(outFileOption)
    separateOptions.addOption(extraOption)

    // File options
    fileOptions.addOptionGroup(fileOptionGroup)

    // Main options
    for (option in separateOptions.options)
        mainOptions.addOption(option as Option)
    for (option in fileOptions.options)
        mainOptions.addOption(option as Option)

    // Common options
    fileOptions.addOption(helpOption)
    fileOptions.addOption(outFileOption)

    /* parse command line arguments */
    val fileCmd = GnuParser().parse(fileOptions, args, true)

    /* print help if help option was specified*/
    val formatter = HelpFormatter()
    if (fileCmd.hasOption(helpOption.opt)) {
        formatter.printHelp(appName, mainOptions)
        exitProcess(1)
    }

    val fileConfig = fileCmd.getOptionValue(fileOption.opt)
    val stringConfig = fileCmd.getOptionValue(stringOption.opt)
    val haveConfig = readConfig(fileConfig, stringConfig)

    if (haveConfig) {
        outFile = fileCmd.getOptionValue(outFileOption.opt, "out.json")
    } else {
        val separateCmd = GnuParser().parse(separateOptions, args)

        val domainName = separateCmd.getOptionValue(domainOption.opt)
        val mapFile = separateCmd.getOptionValue(mapFileOption.opt)
        val algName = separateCmd.getOptionValue(algorithmOption.opt)
        val termType = separateCmd.getOptionValue(terminationTypeOption.opt)
        val termParam = separateCmd.getOptionValue(terminationParameterOption.opt)
        outFile = separateCmd.getOptionValue(outFileOption.opt, "out.json")
        val extras = separateCmd.getOptionValues(extraOption.opt)

        /* run the experiment */
        val rawDomain = File(mapFile).readText()
        manualConfiguration = GeneralExperimentConfiguration(domainName, rawDomain, algName,
                termType, termParam.toInt())

        for (extra in extras) {
            val values = extra.split('=', limit = 2)
            if (values.size != 2) {
                System.err.println("Extra value '$extra' formatted incorrectly")
                continue
            }
            var key: String = values[0]
            val value = values[1]

            // Check for type
            val keyVals = key.split('(', ')')
            if (keyVals.size > 1) {
                key = keyVals[0]
                val type = keyVals[1]
                when (type.toLowerCase()) {
                    "long" -> manualConfiguration[key] = value.toLong()
                    "int" -> manualConfiguration[key] = value.toInt()
                    "boolean" -> manualConfiguration[key] = value.toBoolean()
                    "double" -> manualConfiguration[key] = value.toDouble()
                    "float" -> manualConfiguration[key] = value.toFloat()
                    "byte" -> manualConfiguration[key] = value.toByte()
                    "short" -> manualConfiguration[key] = value.toShort()
                    else -> System.err.println("Extra value '$extra' formatted incorrectly")
                }
            } else {
                manualConfiguration[key] = value
            }
        }
    }
}<|MERGE_RESOLUTION|>--- conflicted
+++ resolved
@@ -26,11 +26,7 @@
         //        val input = Input::class.java.classLoader.getResourceAsStream("input/vacuum/dylan/uniform.vw") ?: throw RuntimeException("Resource not found")
         val input = Input::class.java.classLoader.getResourceAsStream("input/tiles/korf/4/2") ?: throw RuntimeException("Resource not found")
         val rawDomain = Scanner(input).useDelimiter("\\Z").next()
-<<<<<<< HEAD
         manualConfiguration = GeneralExperimentConfiguration("sliding tile puzzle", rawDomain, "LSS-LRTA*", "time", 10)
-=======
-        manualConfiguration = GeneralExperimentConfiguration("grid world", rawDomain, "A*", "time", 10)
->>>>>>> 404ec2f1
         manualConfiguration["lookahead depth limit"] = 4
         manualConfiguration["action duration"] = 10L
         manualConfiguration["timeBoundType"] = "STATIC"
@@ -51,12 +47,8 @@
             it.write(result.toIndentedJson())
         }
     } else {
-<<<<<<< HEAD
-        logger.info(result.toIndentedJson())
-=======
         logger.info("Execution time: ${MILLISECONDS.convert(result.nanoTime, NANOSECONDS)}ms")
         //        logger.info(result.toIndentedJson())
->>>>>>> 404ec2f1
     }
 }
 
