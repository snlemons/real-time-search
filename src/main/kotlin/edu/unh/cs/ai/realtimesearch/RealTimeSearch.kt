package edu.unh.cs.ai.realtimesearch

import edu.unh.cs.ai.realtimesearch.experiment.configuration.ConfigurationExecutor
import edu.unh.cs.ai.realtimesearch.experiment.configuration.GeneralExperimentConfiguration
import edu.unh.cs.ai.realtimesearch.experiment.configuration.json.experimentConfigurationFromJson
import edu.unh.cs.ai.realtimesearch.experiment.configuration.json.toIndentedJson
import edu.unh.cs.ai.realtimesearch.experiment.configuration.json.toJson
import groovyjarjarcommonscli.*
import java.io.File
import java.io.PrintWriter
import java.util.*
import kotlin.system.exitProcess

class Input

private var manualConfiguration: GeneralExperimentConfiguration = GeneralExperimentConfiguration()
private var outFile: String = ""

fun main(args: Array<String>) {
    if (args.size < 2) {
        // Default configuration
        val input = Input::class.java.classLoader.getResourceAsStream("input/vacuum/maze.vw")!!
        val rawDomain = Scanner(input).useDelimiter("\\Z").next()
        manualConfiguration = GeneralExperimentConfiguration("grid world", rawDomain, "RTA*", "time", 10)
        manualConfiguration["lookahead depth limit"] = 4
        manualConfiguration["action duration"] = 10L
<<<<<<< HEAD
    } else {
        // Read configuration from command line
        createCommandLineMenu(args)
    }
=======
        manualConfiguration["timeBoundType"] = "STATIC"
        manualConfiguration["staticStepDuration"] = 10L
>>>>>>> 8e30781d

    val result = ConfigurationExecutor.executeConfiguration(manualConfiguration)

    /* output the results */
    if (!outFile.isEmpty()) {
        PrintWriter(outFile, "UTF-8").use {
            it.write(result.toIndentedJson())
        }
    } else {
        println(result.toJson())
    }
}

private fun readConfig(fileConfig: String?, stringConfig: String?): Boolean {
    val config: String
    if (fileConfig != null) {
        config = File(fileConfig).readText()
    } else if (stringConfig != null) {
        config = stringConfig
    } else {
        return false
    }

    manualConfiguration = experimentConfigurationFromJson(config)

    return true
}

private fun createCommandLineMenu(args: Array<String>) {
    val mainOptions = Options()
    val fileOptions = Options()
    val separateOptions = Options()

    val appName = "real-time-search"

    // Setup the options
    val helpOption = Option("h", "help", false, "Print help and exit")

    // Separated options
    val mapFileOption = Option("m", "map", true, "The path to map file")
    val domainOption = Option("d", "domain", true, "The domain name")
    val algorithmOption = Option("a", "alg-name", true, "The algorithm name")
    val terminationTypeOption = Option("t", "term-type", true, "The termination type")
    val terminationParameterOption = Option("p", "term-param", true, "The termination parameter")
    val outFileOption = Option("o", "outfile", true, "Outfile of experiments")
    val extraOption = Option ("e", "extra", true, "Extra configuration option key/value pairs")

    // Configuration file options
    val fileOptionGroup = OptionGroup()
    val fileOption = Option("f", "file", true, "The path to configuration file")
    val stringOption = Option("c", "config", true, "The configuration as a string")
    fileOptionGroup.addOption(fileOption)
    fileOptionGroup.addOption(stringOption)

    // Set required options
    mapFileOption.isRequired = true
    domainOption.isRequired = true
    algorithmOption.isRequired = true
    terminationTypeOption.isRequired = true
    terminationParameterOption.isRequired = true

    // Add the options
    // Separate options
    separateOptions.addOption(helpOption)
    separateOptions.addOptionGroup(fileOptionGroup)
    separateOptions.addOption(mapFileOption)
    separateOptions.addOption(domainOption)
    separateOptions.addOption(algorithmOption)
    separateOptions.addOption(terminationTypeOption)
    separateOptions.addOption(terminationParameterOption)
    separateOptions.addOption(outFileOption)
    separateOptions.addOption(extraOption)

    // File options
    fileOptions.addOptionGroup(fileOptionGroup)

    // Main options
    for (option in separateOptions.options)
        mainOptions.addOption(option as Option)
    for (option in fileOptions.options)
        mainOptions.addOption(option as Option)

    // Common options
    fileOptions.addOption(helpOption)
    fileOptions.addOption(outFileOption)

    /* parse command line arguments */
    val fileCmd = GnuParser().parse(fileOptions, args, true)

    /* print help if help option was specified*/
    val formatter = HelpFormatter()
    if (fileCmd.hasOption(helpOption.opt)) {
        formatter.printHelp(appName, mainOptions)
        exitProcess(1)
    }

    val fileConfig = fileCmd.getOptionValue(fileOption.opt)
    val stringConfig = fileCmd.getOptionValue(stringOption.opt)
    val haveConfig = readConfig(fileConfig, stringConfig)

    if (haveConfig) {
        outFile = fileCmd.getOptionValue(outFileOption.opt, "out.json")
    } else {
        val separateCmd = GnuParser().parse(separateOptions, args)

        val domainName = separateCmd.getOptionValue(domainOption.opt)
        val mapFile = separateCmd.getOptionValue(mapFileOption.opt)
        val algName = separateCmd.getOptionValue(algorithmOption.opt)
        val termType = separateCmd.getOptionValue(terminationTypeOption.opt)
        val termParam = separateCmd.getOptionValue(terminationParameterOption.opt)
        outFile = separateCmd.getOptionValue(outFileOption.opt, "out.json")
        val extras = separateCmd.getOptionValues(extraOption.opt)

        /* run the experiment */
        val rawDomain = File(mapFile).readText()
        manualConfiguration = GeneralExperimentConfiguration(domainName, rawDomain, algName,
                termType, termParam.toInt())

        for (extra in extras) {
            val values = extra.split('=', limit=2)
            if (values.size != 2) {
                System.err.println("Extra value '$extra' formatted incorrectly")
                continue
            }
            var key: String = values[0]
            val value = values[1]

            // Check for type
            val keyVals = key.split('(', ')')
            if (keyVals.size > 1) {
                key = keyVals[0]
                val type = keyVals[1]
                when (type.toLowerCase()) {
                    "long"      -> manualConfiguration[key] = value.toLong()
                    "int"       -> manualConfiguration[key] = value.toInt()
                    "boolean"   -> manualConfiguration[key] = value.toBoolean()
                    "double"    -> manualConfiguration[key] = value.toDouble()
                    "float"     -> manualConfiguration[key] = value.toFloat()
                    "byte"      -> manualConfiguration[key] = value.toByte()
                    "short"     -> manualConfiguration[key] = value.toShort()
                    else        -> System.err.println("Extra value '$extra' formatted incorrectly")
                }
            } else {
                manualConfiguration[key] = value
            }
        }
    }
}<|MERGE_RESOLUTION|>--- conflicted
+++ resolved
@@ -24,15 +24,12 @@
         manualConfiguration = GeneralExperimentConfiguration("grid world", rawDomain, "RTA*", "time", 10)
         manualConfiguration["lookahead depth limit"] = 4
         manualConfiguration["action duration"] = 10L
-<<<<<<< HEAD
+        manualConfiguration["timeBoundType"] = "STATIC"
+        manualConfiguration["staticStepDuration"] = 10L
     } else {
         // Read configuration from command line
         createCommandLineMenu(args)
     }
-=======
-        manualConfiguration["timeBoundType"] = "STATIC"
-        manualConfiguration["staticStepDuration"] = 10L
->>>>>>> 8e30781d
 
     val result = ConfigurationExecutor.executeConfiguration(manualConfiguration)
 
