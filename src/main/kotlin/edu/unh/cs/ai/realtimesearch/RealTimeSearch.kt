--- conflicted
+++ resolved
@@ -2,7 +2,6 @@
 
 import edu.unh.cs.ai.realtimesearch.experiment.configuration.ConfigurationExecutor
 import edu.unh.cs.ai.realtimesearch.experiment.configuration.ExperimentConfigurationDto
-import edu.unh.cs.ai.realtimesearch.experiment.local.toIndentedJson
 import groovyjarjarcommonscli.GnuParser
 import groovyjarjarcommonscli.HelpFormatter
 import groovyjarjarcommonscli.Option
@@ -20,26 +19,19 @@
     if (args.size < 2) {
         val input = Input::class.java.classLoader.getResourceAsStream("input/vacuum/maze.vw")!!
         val rawDomain = Scanner(input).useDelimiter("\\Z").next();
-        val manualConfiguration: ExperimentConfigurationDto = ExperimentConfigurationDto("grid world", rawDomain, "RTA*", "time", 10)
+        val manualConfiguration = ExperimentConfigurationDto("grid world", rawDomain, "RTA*", "time", 10)
         manualConfiguration.set("lookahead depth limit", 4)
-<<<<<<< HEAD
-=======
         manualConfiguration.set("action duration", 10L)
->>>>>>> 441b4016
 
-        val message = manualConfiguration.toIndentedJson()
-        println(message)
-//        println(fromJson(message).toIndentedJson())
+        val experimentResult = ConfigurationExecutor.executeConfiguration(manualConfiguration)
 
-//        val experimentResult = ConfigurationExecutor.executeConfiguration(manualConfiguration)
-//
-//        val params: MutableList<String> = arrayListOf()
-//        val actionList = experimentResult.actions
-//
-//        params.add(rawDomain)
-//        for (action in actionList) {
-//            params.add(action.toString())
-//        }
+        val params: MutableList<String> = arrayListOf()
+        val actionList = experimentResult.actions
+
+        params.add(rawDomain)
+        for (action in actionList) {
+            params.add(action.toString())
+        }
 
         //Application.launch(PointIntertiaVisualizer::class.java, *params.toTypedArray())
         //Application.launch(PointVisualizer::class.java, *params.toTypedArray())
