--- conflicted
+++ resolved
@@ -27,13 +27,9 @@
     val alg = "A*"
     //val alg = "RTA"
 
-<<<<<<< HEAD
-    val instanceFileName = "input/vacuum/maze.vw"
-=======
-    val instanceFileName = "input/vacuum/uniform.vw"
->>>>>>> 6f8e3567
+    val instanceFileName = "input/vacuum/dylan/wall.vw"
     val rawDomain = Scanner(File(instanceFileName)).useDelimiter("\\Z").next();
-    val manualConfiguration = ManualConfiguration("point robot", rawDomain, alg, 1, "time", 10)
+    val manualConfiguration = ManualConfiguration("point robot", rawDomain, alg, 1, "time", 40)
     val resultList = ConfigurationExecutor.executeConfiguration(manualConfiguration)
 
     /* Since VaccumVisualizer is an abstract class, the only choice we have to pass
