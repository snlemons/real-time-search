--- conflicted
+++ resolved
@@ -12,16 +12,13 @@
 import edu.unh.cs.ai.realtimesearch.experiment.configuration.EmptyConfiguration
 import edu.unh.cs.ai.realtimesearch.experiment.configuration.ManualConfiguration
 import edu.unh.cs.ai.realtimesearch.experiment.terminationCheckers.CallsTerminationChecker
-import edu.unh.cs.ai.realtimesearch.planner.classical.closedlist.heuristic.AStarPlanner
+import edu.unh.cs.ai.realtimesearch.planner.classical.closedlist.heuristic.ClassicalAStarPlanner
 import edu.unh.cs.ai.realtimesearch.planner.realtime_.LssLrtaStarPlanner
-<<<<<<< HEAD
 import edu.unh.cs.ai.realtimesearch.visualizer.PointIntertiaVisualizer
 import javafx.application.Application
-=======
 import groovyjarjarcommonscli.GnuParser
 import groovyjarjarcommonscli.HelpFormatter
 import groovyjarjarcommonscli.Options
->>>>>>> afea3717
 import java.io.File
 import java.io.FileInputStream
 import java.io.PrintWriter
@@ -31,25 +28,21 @@
 import kotlin.system.exitProcess
 
 fun main(args: Array<String>) {
-    //val alg = "LSS-LRTA*"
-    val alg = "A*"
-    //val alg = "RTA"
 
-<<<<<<< HEAD
-    val instanceFileName = "input/pointrobot/wall.pr"
-    val rawDomain = Scanner(File(instanceFileName)).useDelimiter("\\Z").next();
-    val manualConfiguration = ManualConfiguration("point robot with inertia", rawDomain, alg, 1, "time", 10)
-    val resultList = ConfigurationExecutor.executeConfiguration(manualConfiguration)
+    if(args.isEmpty()){
+        val instanceFileName = "input/pointrobot/wall.pr"
+        val rawDomain = Scanner(File(instanceFileName)).useDelimiter("\\Z").next();
+        val manualConfiguration = ManualConfiguration("point robot with inertia", rawDomain, "A*", 1, "time", 10)
+        manualConfiguration.setValue("lookahead depth limit", 4)
+        val resultList = ConfigurationExecutor.executeConfiguration(manualConfiguration)
 
-    val params: MutableList<String> = arrayListOf()
-    val actionList = resultList.first().actions
-=======
-    if(args.isEmpty()){
-        val instanceFileName = "input/vacuum/dylan/uniform.vw"
-        val rawDomain = Scanner(File(instanceFileName)).useDelimiter("\\Z").next();
-        val manualConfiguration = ManualConfiguration("grid world", rawDomain, "RTA*", 1, "time", 10)
-        manualConfiguration.setValue("lookahead depth limit", 4)
-        ConfigurationExecutor.executeConfiguration(manualConfiguration)
+        val params: MutableList<String> = arrayListOf()
+        val actionList = resultList.first().actions
+        params.add(rawDomain)
+        for(action in actionList){
+            params.add(action.toString())
+        }
+        Application.launch(PointIntertiaVisualizer::class.java, *params.toTypedArray())
     }
     else{
         /* create options */
@@ -122,28 +115,6 @@
 
         }
     }
-
-
->>>>>>> afea3717
-
-    params.add(rawDomain)
-    for(action in actionList){
-        params.add(action.toString())
-    }
-
-<<<<<<< HEAD
-    /*val instanceFileName = "input/tiles/korf/4/87"
-    val rawDomain = Scanner(File(instanceFileName)).useDelimiter("\\Z").next();
-    val manualConfiguration = ManualConfiguration("sliding tile puzzle", rawDomain, "LSS-LRTA*", 1, "time", 10)
-    ConfigurationExecutor.executeConfiguration(manualConfiguration)*/
-
-    Application.launch(PointIntertiaVisualizer::class.java, *params.toTypedArray())
-=======
-//    val instanceFileName = "input/tiles/korf/4/1"
-//    val rawDomain = Scanner(File(instanceFileName)).useDelimiter("\\Z").next();
-//    val manualConfiguration = ManualConfiguration("sliding tile puzzle", rawDomain, "A*", 1, "time", 10)
-//    ConfigurationExecutor.executeConfiguration(manualConfiguration)
->>>>>>> afea3717
 }
 
 fun lssLrtaStarUniformExperiment() {
@@ -178,13 +149,8 @@
 
 private fun aStarVacuumWorldExperiment(instanceFileName: String): List<ExperimentResult> {
     val vacuumWorldInstance = VacuumWorldIO.parseFromStream(FileInputStream(File(instanceFileName)))
-<<<<<<< HEAD
-    val aStarAgent = ClassicalAgent(AStarPlanner(vacuumWorldInstance.domain))
-    val classicalExperiment = ClassicalExperiment<VacuumWorldState>(EmptyConfiguration, aStarAgent, vacuumWorldInstance.domain, vacuumWorldInstance.initialState)
-=======
     val aStarAgent = ClassicalAgent(ClassicalAStarPlanner(vacuumWorldInstance.domain))
     val classicalExperiment = ClassicalExperiment(EmptyConfiguration, aStarAgent, vacuumWorldInstance.domain, vacuumWorldInstance.initialState)
->>>>>>> afea3717
     return classicalExperiment.run()
 }
 
