--- conflicted
+++ resolved
@@ -30,13 +30,9 @@
 
     if (args.size == 0) {
         // Default configuration
-<<<<<<< HEAD
-        val input = Input::class.java.classLoader.getResourceAsStream("input/vacuum/dylan/uniform.vw") ?: throw RuntimeException("Resource not found")
-//        val input = Input::class.java.classLoader.getResourceAsStream("input/tiles/korf/4/all/1") ?: throw RuntimeException("Resource not found")
-=======
+
         val map = "input/vacuum/dylan/wall.vw"
         val input = Input::class.java.classLoader.getResourceAsStream(map) ?: throw RuntimeException("Resource not found")
->>>>>>> 7340aaa9
         val rawDomain = Scanner(input).useDelimiter("\\Z").next()
         manualConfiguration = GeneralExperimentConfiguration(
 //                Domains.SLIDING_TILE_PUZZLE.toString(),
@@ -44,14 +40,7 @@
                 rawDomain,
                 Planners.ARA_STAR.toString(),
                 "time")
-<<<<<<< HEAD
-        manualConfiguration["lookaheadDepthLimit"] = 4L
-        manualConfiguration["actionDuration"] = 40000L
-        manualConfiguration["timeBoundType"] = "STATIC"
-        manualConfiguration["commitmentStrategy"] = CommitmentStrategy.MULTIPLE.toString()
-        manualConfiguration["singleStepLookahead"] = false
-        manualConfiguration["timeLimit"] = NANOSECONDS.convert(5, MINUTES)
-=======
+
         manualConfiguration[Configurations.LOOKAHEAD_DEPTH_LIMIT.toString()] = 4L
         manualConfiguration[Configurations.ACTION_DURATION.toString()] = NANOSECONDS.convert(200, MILLISECONDS)
         manualConfiguration[Configurations.TIME_BOUND_TYPE.toString()] = "STATIC"
@@ -59,7 +48,6 @@
         manualConfiguration[Configurations.TIME_LIMIT.toString()] = NANOSECONDS.convert(5, MINUTES)
         manualConfiguration[Configurations.ANYTIME_MAX_COUNT.toString()] = 3L
         manualConfiguration[Configurations.DOMAIN_INSTANCE_NAME.toString()] = map
->>>>>>> 7340aaa9
 
     } else {
         // Read configuration from command line
