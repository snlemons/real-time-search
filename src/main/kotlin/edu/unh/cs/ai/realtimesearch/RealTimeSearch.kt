--- conflicted
+++ resolved
@@ -14,6 +14,8 @@
 import java.util.*
 import java.util.concurrent.TimeUnit.*
 import kotlin.system.exitProcess
+import javafx.application.Application
+import edu.unh.cs.ai.realtimesearch.visualizer.gridbased.PointVisualizer
 
 class Input
 
@@ -25,21 +27,12 @@
 
     if (args.size == 0) {
         // Default configuration
-<<<<<<< HEAD
         val input = Input::class.java.classLoader.getResourceAsStream("input/pointrobot/wall.pr") ?: throw RuntimeException("Resource not found")
 //        val input = Input::class.java.classLoader.getResourceAsStream("input/tiles/korf/4/all/1") ?: throw RuntimeException("Resource not found")
         val rawDomain = Scanner(input).useDelimiter("\\Z").next()
         manualConfiguration = GeneralExperimentConfiguration(
 //                Domains.SLIDING_TILE_PUZZLE.toString(),
                 Domains.POINT_ROBOT.toString(),
-=======
-        val input = Input::class.java.classLoader.getResourceAsStream("input/pointrobot/wall2.pr") ?: throw RuntimeException("Resource not found")
-        //        val input = Input::class.java.classLoader.getResourceAsStream("input/tiles/korf/4/all/1") ?: throw RuntimeException("Resource not found")
-        val rawDomain = Scanner(input).useDelimiter("\\Z").next()
-        manualConfiguration = GeneralExperimentConfiguration(
-                //                Domains.SLIDING_TILE_PUZZLE.toString(),
-                Domains.POINT_ROBOT_WITH_INERTIA.toString(),
->>>>>>> 96e620c6
                 rawDomain,
                 Planners.RTA_STAR.toString(),
                 "time")
@@ -74,13 +67,8 @@
             params.add(action.toString())
 
         //Application.launch(PointInertiaVisualizer::class.java, *params.toTypedArray())
-<<<<<<< HEAD
         Application.launch(PointVisualizer::class.java, *params.toTypedArray())
         //Application.launch(VacuumVisualizer::class.java, *params.toTypedArray())
-=======
-        //Application.launch(PointVisualizer::class.java, *params.toTypedArray())
-        //        Application.launch(VacuumVisualizer::class.java, *params.toTypedArray())
->>>>>>> 96e620c6
         //Application.launch(RacetrackVisualizer::class.java, *params.toTypedArray())
     }
 
