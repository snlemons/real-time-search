package edu.unh.cs.ai.realtimesearch.environment

/**
 * A domain is a problem setting that defines, given a state, all possible successor states with their
 * accompanied action and cost
 */
<<<<<<< HEAD
interface Domain<StateType : State<StateType>> {
    fun successors(state: StateType): List<SuccessorBundle<StateType>>
    fun heuristic(state: StateType): Double
    fun distance(state: StateType): Double
    fun actionDuration(action: Action<StateType>): Long // millis
    fun isGoal(state: StateType): Boolean
    fun print(state: StateType): String
    fun randomState(): StateType
=======
interface Domain<State> {
    public fun successors(state: State): List<SuccessorBundle<State>>
//    public fun predecessors(state: State): List<SuccessorBundle<State>>
    public fun heuristic(state: State): Double
    public fun distance(state: State): Double
    public fun isGoal(state: State): Boolean
    public fun print(state: State): String
    public fun randomState(): State
>>>>>>> d910d197
}

data class SuccessorBundle<out State>(val state: State, val action: Action, val actionCost: Double)
<|MERGE_RESOLUTION|>--- conflicted
+++ resolved
@@ -4,16 +4,6 @@
  * A domain is a problem setting that defines, given a state, all possible successor states with their
  * accompanied action and cost
  */
-<<<<<<< HEAD
-interface Domain<StateType : State<StateType>> {
-    fun successors(state: StateType): List<SuccessorBundle<StateType>>
-    fun heuristic(state: StateType): Double
-    fun distance(state: StateType): Double
-    fun actionDuration(action: Action<StateType>): Long // millis
-    fun isGoal(state: StateType): Boolean
-    fun print(state: StateType): String
-    fun randomState(): StateType
-=======
 interface Domain<State> {
     public fun successors(state: State): List<SuccessorBundle<State>>
 //    public fun predecessors(state: State): List<SuccessorBundle<State>>
@@ -22,7 +12,6 @@
     public fun isGoal(state: State): Boolean
     public fun print(state: State): String
     public fun randomState(): State
->>>>>>> d910d197
 }
 
 data class SuccessorBundle<out State>(val state: State, val action: Action, val actionCost: Double)
