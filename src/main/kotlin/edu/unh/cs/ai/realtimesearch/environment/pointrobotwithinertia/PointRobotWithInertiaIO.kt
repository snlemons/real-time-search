--- conflicted
+++ resolved
@@ -16,33 +16,10 @@
         val startLocation = mapInfo.startCells.first()
         val endLocation = mapInfo.endCells.first()
 
-<<<<<<< HEAD
         val pointRobotWithInertia = PointRobotWithInertia(header.columnCount, header.rowCount,
-                mapInfo.blockedCells.toHashSet(), endLocation, header.goalRadius, actionDuration)
-        val startState = PointRobotWithInertiaState(startLocation.x, startLocation.y, 0.0, 0.0)
+                mapInfo.blockedCells.toHashSet(), endLocation, header.goalRadius, numAction, actionFraction, stateFraction, actionDuration)
+        val startState = PointRobotWithInertiaState(startLocation.x, startLocation.y, 0.0, 0.0, actionFraction)
         return PointRobotWithInertiaInstance(pointRobotWithInertia, startState)
-=======
-        val blockedCells = arrayListOf<Location>()
-
-        try {
-            for (y in 0..rowCount - 1) {
-                val line = inputScanner.nextLine()
-
-                for (x in 0..columnCount - 1) {
-                    when (line[x]) {
-                        '#' -> blockedCells.add(Location(x, y))
-                    }
-                }
-            }
-        } catch (e: NoSuchElementException) {
-            throw InvalidPointRobotWithInertiaException("DoubleIntegrator is not complete.", e)
-        }
-
-        val doubleIntegrator = edu.unh.cs.ai.realtimesearch.environment.pointrobotwithinertia.
-                PointRobotWithInertia(columnCount, rowCount, blockedCells.toHashSet(), endLocation, radius, numAction, actionFraction, stateFraction, actionDuration)
-        val startState = PointRobotWithInertiaState(startLocation.x, startLocation.y, 0.0, 0.0, stateFraction)
-        return PointRobotWithInertiaInstance(doubleIntegrator, startState)
->>>>>>> 43a47737
     }
 }
 
