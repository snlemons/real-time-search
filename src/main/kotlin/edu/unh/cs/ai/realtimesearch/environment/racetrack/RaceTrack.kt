package edu.unh.cs.ai.realtimesearch.environment.racetrack

import edu.unh.cs.ai.realtimesearch.environment.Domain
import edu.unh.cs.ai.realtimesearch.environment.SuccessorBundle
import edu.unh.cs.ai.realtimesearch.environment.location.Location
<<<<<<< HEAD
import edu.unh.cs.ai.realtimesearch.environment.pointrobot.PointRobotAction
import edu.unh.cs.ai.realtimesearch.environment.pointrobot.PointRobotState
import edu.unh.cs.ai.realtimesearch.environment.slidingtilepuzzle.SlidingTilePuzzleState
import java.util.*
=======
>>>>>>> 4749cb78

/**
 * The racetrack domain is a gridworld with a specific start 'line' and finish 'line'. The
 * agent starts at one of the cells on the starting line, and the goal is to reach one of the
 * cells at the finish line. The shape of the track is variable, and driving of the grid returns
 * the agent to a cell on the starting line.
 *
 * The car can choose to accelerate up to 1 in either x or y direction, reaching a speed of up to
 * 1 (in both directions). The dynamics are as follows:
 *
 * x(t+1) = x(t) + x.(t) + m(x,t)
 * y(t+1) = y(t) + y.(t) + m(y,t)
 * x.(t+1) = x.(t) + m(x,t)
 * y.(t+1) = y.(t) + m(y,t)
 *
 * The parameter 'p' introduces stochasticity to the problem: with probability p the car will
 * fail its action and maintain its speed.
 *
 */
class RaceTrack(val width: Int,
                val height: Int,
                val track: Set<Location>,
                val finish_line: Set<Location>
) : Domain<RaceTrackState> {

    //private val logger = LoggerFactory.getLogger(RaceTrack::class.java)

    override fun successors(state: RaceTrackState): List<SuccessorBundle<RaceTrackState>> {
        val successors: MutableList<SuccessorBundle<RaceTrackState>> = arrayListOf()

        for (action in RaceTrackAction.values()) {
            val new_x_speed = state.x_speed + action.getAcceleration().x
            val new_y_speed = state.y_speed + action.getAcceleration().y

            var x = state.x.toDouble()
            var y = state.y.toDouble()
            val dt = 0.1
            val nSteps = 10
            var valid = true

            for (i in 0..nSteps-1) {
                x += new_x_speed * dt;
                y += new_y_speed * dt;

                if (!isLegalLocation(x, y)) {
                    valid = false;
                    break;
                }
            }

            //filter on legal moves (not too fast and on the track)
            if (/*new_x_speed <= 2 && new_x_speed >= -2 &&
                    new_y_speed <= 2 && new_y_speed >= -2 &&*/
                    valid) {

                successors.add(SuccessorBundle(
                        RaceTrackState(state.x + new_x_speed, state.y + new_y_speed, new_x_speed, new_y_speed),
                        action,
                        actionCost = 1))
            }
        }

        return successors
    }

    /**
     * Returns whether location within boundaries and not a blocked cell.
     *
     * @param location the location to test
     * @return true if location is legal
     */
    fun isLegalLocation( x : Double, y : Double): Boolean {
        return x >= 0 && y >= 0 && x < width &&
                y < height && Location(Math.round(x.toFloat()), Math.round(y.toFloat())) !in track
    }

    /*
    * Heuristic is the distance divided by the max speed
    * */
    override fun heuristic(state: RaceTrackState) = 0.0 //distance(state) / 2
    override fun heuristic(startState: RaceTrackState, endState: RaceTrackState) = 0.0


    // Distance is the max(min(dx), min(dy))
    override fun distance(state: RaceTrackState): Double {
        var dx = Double.MAX_VALUE
        var dy = Double.MAX_VALUE

        for (it in finish_line){
            val xdist = Math.abs(state.x - it.x)
            if(xdist < dx)
                dx = xdist.toDouble()
            val ydist = Math.abs(state.y - it.y)
            if(ydist < dy)
                dy = ydist.toDouble()
        }
        val retval = Math.max(dx.toDouble(), dy.toDouble())
        return retval;
    }


    override fun isGoal(state: RaceTrackState): Boolean {
        val newLocation = Location(state.x, state.y)
        return newLocation in finish_line
    }

    /**
     * agent = @
     * blocked cell = ' '
     * track = #
     * finish line = $
     * start line = %
     */
    override fun print(state: RaceTrackState): String {
        val description = StringBuilder()
        for (h in 1..height) {
            for (w in 1..width) {
                val charCell = when (Location(w, h)) {
                    in finish_line -> '$'
                    in track -> '*'
                    else -> ' '
                }
                description.append(charCell)
            }
            description.append("\n")
        }

        return description.toString()
    }

    /**
     * TODO: implement racetrack.randomState()
     */
    override fun randomState(): RaceTrackState {
        throw UnsupportedOperationException("Random state not implemented for racetrack domain")
    }

    override fun getGoal(): RaceTrackState {
        throw UnsupportedOperationException()
    }

    override fun predecessors(state: RaceTrackState): List<SuccessorBundle<RaceTrackState>> {
        throw UnsupportedOperationException()
    }
}<|MERGE_RESOLUTION|>--- conflicted
+++ resolved
@@ -3,13 +3,6 @@
 import edu.unh.cs.ai.realtimesearch.environment.Domain
 import edu.unh.cs.ai.realtimesearch.environment.SuccessorBundle
 import edu.unh.cs.ai.realtimesearch.environment.location.Location
-<<<<<<< HEAD
-import edu.unh.cs.ai.realtimesearch.environment.pointrobot.PointRobotAction
-import edu.unh.cs.ai.realtimesearch.environment.pointrobot.PointRobotState
-import edu.unh.cs.ai.realtimesearch.environment.slidingtilepuzzle.SlidingTilePuzzleState
-import java.util.*
-=======
->>>>>>> 4749cb78
 
 /**
  * The racetrack domain is a gridworld with a specific start 'line' and finish 'line'. The
@@ -50,7 +43,7 @@
             val nSteps = 10
             var valid = true
 
-            for (i in 0..nSteps-1) {
+            for (i in 0..nSteps - 1) {
                 x += new_x_speed * dt;
                 y += new_y_speed * dt;
 
@@ -63,7 +56,7 @@
             //filter on legal moves (not too fast and on the track)
             if (/*new_x_speed <= 2 && new_x_speed >= -2 &&
                     new_y_speed <= 2 && new_y_speed >= -2 &&*/
-                    valid) {
+            valid) {
 
                 successors.add(SuccessorBundle(
                         RaceTrackState(state.x + new_x_speed, state.y + new_y_speed, new_x_speed, new_y_speed),
@@ -81,7 +74,7 @@
      * @param location the location to test
      * @return true if location is legal
      */
-    fun isLegalLocation( x : Double, y : Double): Boolean {
+    fun isLegalLocation(x: Double, y: Double): Boolean {
         return x >= 0 && y >= 0 && x < width &&
                 y < height && Location(Math.round(x.toFloat()), Math.round(y.toFloat())) !in track
     }
@@ -90,6 +83,7 @@
     * Heuristic is the distance divided by the max speed
     * */
     override fun heuristic(state: RaceTrackState) = 0.0 //distance(state) / 2
+
     override fun heuristic(startState: RaceTrackState, endState: RaceTrackState) = 0.0
 
 
@@ -98,12 +92,12 @@
         var dx = Double.MAX_VALUE
         var dy = Double.MAX_VALUE
 
-        for (it in finish_line){
+        for (it in finish_line) {
             val xdist = Math.abs(state.x - it.x)
-            if(xdist < dx)
+            if (xdist < dx)
                 dx = xdist.toDouble()
             val ydist = Math.abs(state.y - it.y)
-            if(ydist < dy)
+            if (ydist < dy)
                 dy = ydist.toDouble()
         }
         val retval = Math.max(dx.toDouble(), dy.toDouble())
