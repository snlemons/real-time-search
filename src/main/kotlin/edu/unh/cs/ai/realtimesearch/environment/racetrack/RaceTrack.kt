package edu.unh.cs.ai.realtimesearch.environment.racetrack

import edu.unh.cs.ai.realtimesearch.environment.Domain
import edu.unh.cs.ai.realtimesearch.environment.SuccessorBundle
import edu.unh.cs.ai.realtimesearch.environment.location.Location
import edu.unh.cs.ai.realtimesearch.environment.pointrobot.PointRobotAction
import edu.unh.cs.ai.realtimesearch.environment.pointrobot.PointRobotState
import java.util.*

/**
 * The racetrack domain is a gridworld with a specific start 'line' and finish 'line'. The
 * agent starts at one of the cells on the starting line, and the goal is to reach one of the
 * cells at the finish line. The shape of the track is variable, and driving of the grid returns
 * the agent to a cell on the starting line.
 *
 * The car can choose to accelerate up to 1 in either x or y direction, reaching a speed of up to
 * 1 (in both directions). The dynamics are as follows:
 *
 * x(t+1) = x(t) + x.(t) + m(x,t)
 * y(t+1) = y(t) + y.(t) + m(y,t)
 * x.(t+1) = x.(t) + m(x,t)
 * y.(t+1) = y.(t) + m(y,t)
 *
 * The parameter 'p' introduces stochasticity to the problem: with probability p the car will
 * fail its action and maintain its speed.
 *
 */
class RaceTrack(val width: Int,
                val height: Int,
                val track: Set<Location>,
                val finish_line: Set<Location>
                ) : Domain<RaceTrackState> {

    //private val logger = LoggerFactory.getLogger(RaceTrack::class.java)

    override fun successors(state: RaceTrackState): List<SuccessorBundle<RaceTrackState>> {
        val successors: MutableList<SuccessorBundle<RaceTrackState>> = arrayListOf()

        for (action in RaceTrackAction.values()) {
            val new_x_speed = state.x_speed + action.getAcceleration().x
            val new_y_speed = state.y_speed + action.getAcceleration().y

            var x = state.x.toDouble()
            var y = state.y.toDouble()
            val dt = 0.1
            val nSteps = 10
            var valid = true

            for (i in 0..nSteps-1) {
                x += new_x_speed * dt;
                y += new_y_speed * dt;

                if (!isLegalLocation(x, y)) {
                    valid = false;
                    break;
                }
            }

            // filter on legal moves (not too fast and on the track)
//            if (new_x_speed <= 3 && new_x_speed >= -3 &&
//                    new_y_speed <= 3 && new_x_speed >= -3 &&
//                    valid) {
             if(valid){

                successors.add(SuccessorBundle(
                        RaceTrackState(state.x + new_x_speed, state.y + new_y_speed, new_x_speed, new_y_speed),
                        action,
                        actionCost = 1.0))
            }
        }

        return successors
    }

    /**
     * Returns whether location within boundaries and not a blocked cell.
     *
     * @param location the location to test
     * @return true if location is legal
     */
    fun isLegalLocation( x : Double, y : Double): Boolean {
        return x >= 0 && y >= 0 && x < width &&
                y < height && Location(Math.round(x.toFloat()), Math.round(y.toFloat())) !in track
    }

    /**
     * TODO: think of an heuristic. The regular manhattanDistance only works if you have only one goal
     */
    /*
    * Max Acceleration, area under the curve to get the time
    * */
    override fun heuristic(state: RaceTrackState) = 1.0


    // distance is equal to heuristic, since each step has cost of 1
    override fun distance(state: RaceTrackState) = heuristic(state)


    override fun isGoal(state: RaceTrackState): Boolean {
        val newLocation = Location(state.x, state.y)
        return newLocation in finish_line
    }

    /**
     * agent = @
     * blocked cell = ' '
     * track = #
     * finish line = $
     * start line = %
     */
    override fun print(state: RaceTrackState): String {
        val description = StringBuilder()
        for (h in 1..height) {
            for (w in 1..width) {
                val charCell = when (Location(w, h)) {
                    //state.agentLocation -> '@'
                    in finish_line -> '$'
                    //in start_line -> '%'
                    in track -> '*'
                    else -> ' '
                }
                description.append(charCell)
            }
            description.append("\n")
        }

        return description.toString()
    }

    /**
     * TODO: implement racetrack.randomState()
     */
    override fun randomState(): RaceTrackState {
        throw UnsupportedOperationException("Random state not implemented for racetrack domain")
    }
<<<<<<< HEAD

    override fun actionDuration(action: Action<RaceTrackState>): Long {
        throw UnsupportedOperationException()
    }
=======
>>>>>>> d910d197
}
<|MERGE_RESOLUTION|>--- conflicted
+++ resolved
@@ -133,11 +133,4 @@
     override fun randomState(): RaceTrackState {
         throw UnsupportedOperationException("Random state not implemented for racetrack domain")
     }
-<<<<<<< HEAD
-
-    override fun actionDuration(action: Action<RaceTrackState>): Long {
-        throw UnsupportedOperationException()
-    }
-=======
->>>>>>> d910d197
 }
