package edu.unh.cs.ai.realtimesearch.environment.pointrobotwithinertia

import edu.unh.cs.ai.realtimesearch.environment.State

/**
 *
 */
data class PointRobotWithInertiaState(val x: Double, val y: Double, val xdot: Double, val ydot: Double) : State<PointRobotWithInertiaState> {

    override fun equals(other: Any?): Boolean {
<<<<<<< HEAD
        if (other !is PointRobotWithInertiaState)
            return false
        if (other.loc.x.toInt() == loc.x.toInt() && other.loc.y.toInt() == loc.y.toInt()
             && other.xdot.toInt() == xdot.toInt() && other.ydot.toInt() == ydot.toInt()) {
            return true;
=======
        return when (other) {
            !is PointRobotWithInertiaState -> false
            other.x.toInt() == x.toInt() && other.y.toInt() == y.toInt() -> true
            else -> false
>>>>>>> 1eaa7321
        }
    }

    override fun hashCode(): Int {
        return x.toInt() xor Integer.reverse(y.toInt())
    }

    /**
     * Copy simply calls the data class implemented copy
     */
    override fun copy() = copy(x, y, xdot, ydot)
}
<|MERGE_RESOLUTION|>--- conflicted
+++ resolved
@@ -8,18 +8,10 @@
 data class PointRobotWithInertiaState(val x: Double, val y: Double, val xdot: Double, val ydot: Double) : State<PointRobotWithInertiaState> {
 
     override fun equals(other: Any?): Boolean {
-<<<<<<< HEAD
-        if (other !is PointRobotWithInertiaState)
-            return false
-        if (other.loc.x.toInt() == loc.x.toInt() && other.loc.y.toInt() == loc.y.toInt()
-             && other.xdot.toInt() == xdot.toInt() && other.ydot.toInt() == ydot.toInt()) {
-            return true;
-=======
         return when (other) {
             !is PointRobotWithInertiaState -> false
-            other.x.toInt() == x.toInt() && other.y.toInt() == y.toInt() -> true
+            other.x.toInt() == x.toInt() && other.y.toInt() == y.toInt() && other.xdot.toInt() == xdot.toInt() && other.ydot.toInt() == ydot.toInt() -> true
             else -> false
->>>>>>> 1eaa7321
         }
     }
 
