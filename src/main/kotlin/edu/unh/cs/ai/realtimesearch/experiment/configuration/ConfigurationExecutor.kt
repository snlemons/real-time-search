--- conflicted
+++ resolved
@@ -2,16 +2,13 @@
 
 import edu.unh.cs.ai.realtimesearch.agent.ClassicalAgent
 import edu.unh.cs.ai.realtimesearch.agent.RTSAgent
-<<<<<<< HEAD
 import edu.unh.cs.ai.realtimesearch.agent.ATSAgent
 import edu.unh.cs.ai.realtimesearch.environment.DiscretizedEnvironment
 import edu.unh.cs.ai.realtimesearch.environment.Domain
 import edu.unh.cs.ai.realtimesearch.environment.Environment
 import edu.unh.cs.ai.realtimesearch.environment.State
-=======
 import edu.unh.cs.ai.realtimesearch.environment.*
 import edu.unh.cs.ai.realtimesearch.environment.Domains.*
->>>>>>> 4749cb78
 import edu.unh.cs.ai.realtimesearch.environment.acrobot.AcrobotIO
 import edu.unh.cs.ai.realtimesearch.environment.gridworld.GridWorldEnvironment
 import edu.unh.cs.ai.realtimesearch.environment.gridworld.GridWorldIO
@@ -33,12 +30,9 @@
 import edu.unh.cs.ai.realtimesearch.experiment.terminationCheckers.MutableTimeTerminationChecker
 import edu.unh.cs.ai.realtimesearch.experiment.terminationCheckers.StaticTimeTerminationChecker
 import edu.unh.cs.ai.realtimesearch.experiment.terminationCheckers.TimeTerminationChecker
-<<<<<<< HEAD
 import edu.unh.cs.ai.realtimesearch.planner.anytime.AnytimeRepairingAStar
-=======
 import edu.unh.cs.ai.realtimesearch.planner.Planners
 import edu.unh.cs.ai.realtimesearch.planner.Planners.*
->>>>>>> 4749cb78
 import edu.unh.cs.ai.realtimesearch.planner.classical.closedlist.heuristic.AStarPlanner
 import edu.unh.cs.ai.realtimesearch.planner.classical.closedlist.heuristic.ClassicalAStarPlanner
 import edu.unh.cs.ai.realtimesearch.planner.classical.closedlist.heuristic.SimpleAStar
@@ -93,60 +87,58 @@
 
         return experimentResult!!
 
-//        val executor = Executors.newSingleThreadExecutor()
-//                // Execute the gc before every experiment.
-//                System.gc()
-
-//        val future = executor.submit<ExperimentResult>({
-//            unsafeConfigurationExecution(experimentConfiguration)
-//        })
-//
-//        try {
-//            val experimentResult = future.get(1, MINUTES)
-//            System.gc() // Clean up after the experiment
-//
-//            return experimentResult // Wait on the future to complete or timeout
-//        } catch (e: TimeoutException) {
-//            System.gc() // Clean up after the experiment
-//
-//            logger.info("Experiment timed out.")
-//            future.cancel(true)
-//
-//            if (!future.isCancelled && future.isDone) {
-//                logger.info("Experiment completed after the timeout before it was cancelled.")
-//
-//                return future.get()
-//            }
-//
-//            return ExperimentResult(experimentConfiguration.valueStore, "Timeout")
-//        } catch (e: ExecutionException) {
-//            System.gc() // Clean up after the experiment
-//
-//            logger.info("Experiment failed. ${e.message}")
-//            val experimentResult = ExperimentResult(experimentConfiguration.valueStore, "${e.message}")
-//            experimentResult["errorDetails"] = e.stackTrace
-//            return experimentResult
-//        } finally {
-//            executor.shutdownNow()
-//
-//            logger.info("Waiting for termination.")
-//            executor.awaitTermination(1, MINUTES)
-//            logger.info("Terminated.")
-//            System.gc()
-//
-//        }
-    }
-
-<<<<<<< HEAD
-        return when (domainName) {
-            "sliding tile puzzle" -> executeSlidingTilePuzzle(experimentConfiguration)
-            "vacuum world" -> executeVacuumWorld(experimentConfiguration)
-            "grid world" -> executeGridWorld(experimentConfiguration)
-            "acrobot" -> executeAcrobot(experimentConfiguration)
-            "point robot" -> executePointRobot(experimentConfiguration)
-            "point robot with inertia" -> executePointRobotWithInertia(experimentConfiguration)
-            "race track" -> executeRaceTrack(experimentConfiguration)
-=======
+        //        val executor = Executors.newSingleThreadExecutor()
+        //                // Execute the gc before every experiment.
+        //                System.gc()
+
+        //        val future = executor.submit<ExperimentResult>({
+        //            unsafeConfigurationExecution(experimentConfiguration)
+        //        })
+        //
+        //        try {
+        //            val experimentResult = future.get(1, MINUTES)
+        //            System.gc() // Clean up after the experiment
+        //
+        //            return experimentResult // Wait on the future to complete or timeout
+        //        } catch (e: TimeoutException) {
+        //            System.gc() // Clean up after the experiment
+        //
+        //            logger.info("Experiment timed out.")
+        //            future.cancel(true)
+        //
+        //            if (!future.isCancelled && future.isDone) {
+        //                logger.info("Experiment completed after the timeout before it was cancelled.")
+        //
+        //                return future.get()
+        //            }
+        //
+        //            return ExperimentResult(experimentConfiguration.valueStore, "Timeout")
+        //        } catch (e: ExecutionException) {
+        //            System.gc() // Clean up after the experiment
+        //
+        //            logger.info("Experiment failed. ${e.message}")
+        //            val experimentResult = ExperimentResult(experimentConfiguration.valueStore, "${e.message}")
+        //            experimentResult["errorDetails"] = e.stackTrace
+        //            return experimentResult
+        //        } finally {
+        //            executor.shutdownNow()
+        //
+        //            logger.info("Waiting for termination.")
+        //            executor.awaitTermination(1, MINUTES)
+        //            logger.info("Terminated.")
+        //            System.gc()
+        //
+        //        }
+    }
+
+    // TODO
+    //            "sliding tile puzzle" -> executeSlidingTilePuzzle(experimentConfiguration)
+    //            "vacuum world" -> executeVacuumWorld(experimentConfiguration)
+    //            "grid world" -> executeGridWorld(experimentConfiguration)
+    //            "acrobot" -> executeAcrobot(experimentConfiguration)
+    //            "point robot" -> executePointRobot(experimentConfiguration)
+    //            "point robot with inertia" -> executePointRobotWithInertia(experimentConfiguration)
+    //            "race track" -> executeRaceTrack(experimentConfiguration)
     private fun unsafeConfigurationExecution(experimentConfiguration: GeneralExperimentConfiguration): ExperimentResult? {
         val domainName: String = experimentConfiguration.domainName
         val domain = Domains.valueOf(domainName)
@@ -155,7 +147,10 @@
             VACUUM_WORLD -> executeVacuumWorld(experimentConfiguration)
             GRID_WORLD -> executeGridWorld(experimentConfiguration)
             ACROBOT -> executeAcrobot(experimentConfiguration)
->>>>>>> 4749cb78
+            POINT_ROBOT -> executePointRobot(experimentConfiguration)
+            POINT_ROBOT_WITH_INERTIA -> executePointRobotWithInertia(experimentConfiguration)
+            RACETRACK -> executeRaceTrack(experimentConfiguration)
+
             else -> ExperimentResult(experimentConfiguration.valueStore, errorMessage = "Unknown domain type: $domainName")
         }
     }
@@ -219,24 +214,13 @@
     private fun <StateType : State<StateType>> executeDomain(experimentConfiguration: GeneralExperimentConfiguration, domain: Domain<StateType>, initialState: StateType, environment: Environment<StateType>): ExperimentResult {
         val algorithmName = experimentConfiguration.algorithmName
 
-<<<<<<< HEAD
-        return when (algorithmName) {
-            "Weighted-A*" -> executeWeightedAStar(experimentConfiguration, domain, initialState)
-            "A*" -> executeAStar(experimentConfiguration, domain, initialState)
-            "LSS-LRTA*" -> executeLssLrtaStar(experimentConfiguration, domain, environment)
-            "RTA*" -> executeRealTimeAStar(experimentConfiguration, domain, environment)
-            "Simple-A*" -> executePureAStar(experimentConfiguration, domain, initialState)
-            "Classical-A*" -> executeClassicalAStar(experimentConfiguration, domain, initialState)
-            "ARA*" -> executeAnytimeRepairingAStar(experimentConfiguration, domain, environment)
-
-=======
         return when (Planners.valueOf(algorithmName)) {
             WEIGHTED_A_STAR -> executeWeightedAStar(experimentConfiguration, domain, initialState)
             A_STAR -> executeAStar(experimentConfiguration, domain, initialState)
             LSS_LRTA_STAR -> executeLssLrtaStar(experimentConfiguration, domain, environment)
             DYNAMIC_F_HAT -> executeDynamicFHat(experimentConfiguration, domain, environment)
             RTA_STAR -> executeRealTimeAStar(experimentConfiguration, domain, environment)
->>>>>>> 4749cb78
+            ARA_STAR -> executeAnytimeRepairingAStar(experimentConfiguration, domain, environment)
             else -> ExperimentResult(experimentConfiguration.valueStore, errorMessage = "Unknown algorithm: $algorithmName")
         }
     }
