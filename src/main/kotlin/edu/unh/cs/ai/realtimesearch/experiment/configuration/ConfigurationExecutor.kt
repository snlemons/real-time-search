package edu.unh.cs.ai.realtimesearch.experiment.configuration

import edu.unh.cs.ai.realtimesearch.agent.ClassicalAgent
import edu.unh.cs.ai.realtimesearch.agent.RTSAgent
import edu.unh.cs.ai.realtimesearch.environment.*
import edu.unh.cs.ai.realtimesearch.environment.acrobot.Acrobot
import edu.unh.cs.ai.realtimesearch.environment.acrobot.AcrobotEnvironment
import edu.unh.cs.ai.realtimesearch.environment.acrobot.AcrobotIO
import edu.unh.cs.ai.realtimesearch.environment.acrobot.AcrobotState
import edu.unh.cs.ai.realtimesearch.environment.gridworld.GridWorldEnvironment
import edu.unh.cs.ai.realtimesearch.environment.gridworld.GridWorldIO
import edu.unh.cs.ai.realtimesearch.environment.slidingtilepuzzle.SlidingTilePuzzleEnvironment
import edu.unh.cs.ai.realtimesearch.environment.slidingtilepuzzle.SlidingTilePuzzleIO
import edu.unh.cs.ai.realtimesearch.environment.vacuumworld.VacuumWorldEnvironment
import edu.unh.cs.ai.realtimesearch.environment.vacuumworld.VacuumWorldIO
import edu.unh.cs.ai.realtimesearch.experiment.ClassicalExperiment
import edu.unh.cs.ai.realtimesearch.experiment.RTSExperiment
import edu.unh.cs.ai.realtimesearch.experiment.TerminationChecker
import edu.unh.cs.ai.realtimesearch.experiment.result.ExperimentResult
import edu.unh.cs.ai.realtimesearch.experiment.terminationCheckers.CallsTerminationChecker
import edu.unh.cs.ai.realtimesearch.experiment.terminationCheckers.TimeTerminationChecker
import edu.unh.cs.ai.realtimesearch.planner.classical.closedlist.heuristic.ClassicalAStarPlanner
import edu.unh.cs.ai.realtimesearch.planner.classical.closedlist.heuristic.SimpleAStar
import edu.unh.cs.ai.realtimesearch.planner.realtime.LssLrtaStarPlanner
import edu.unh.cs.ai.realtimesearch.planner.realtime.RealTimeAStarPlanner

/**
 * Configuration executor to execute experiment configurations.
 */
object ConfigurationExecutor {
    fun executeConfiguration(experimentConfiguration: GeneralExperimentConfiguration): ExperimentResult {
        val domainName: String = experimentConfiguration.domainName

        return when (domainName) {
            "sliding tile puzzle" -> executeSlidingTilePuzzle(experimentConfiguration)
            "vacuum world" -> executeVacuumWorld(experimentConfiguration)
            "grid world" -> executeGridWorld(experimentConfiguration)
<<<<<<< HEAD
            "acrobot" -> executeAcrobot(experimentConfiguration)
            else -> ExperimentResult(experimentConfiguration, errorMessage = "Unknown domain type: $domainName")
=======
            else -> ExperimentResult(experimentConfiguration.valueStore, errorMessage = "Unknown domain type: $domainName")
>>>>>>> e05c2e53
        }
    }

    private fun executeVacuumWorld(experimentConfiguration: GeneralExperimentConfiguration): ExperimentResult {
        val rawDomain: String = experimentConfiguration.rawDomain
        val vacuumWorldInstance = VacuumWorldIO.parseFromStream(rawDomain.byteInputStream())
        val vacuumWorldEnvironment = VacuumWorldEnvironment(vacuumWorldInstance.domain, vacuumWorldInstance.initialState)

        return executeDomain(experimentConfiguration, vacuumWorldInstance.domain, vacuumWorldInstance.initialState, vacuumWorldEnvironment)
    }

    private fun executeGridWorld(experimentConfiguration: GeneralExperimentConfiguration): ExperimentResult {
        val rawDomain: String = experimentConfiguration.rawDomain
        val actionDuration = experimentConfiguration.getTypedValue<Long>("action duration") ?: throw InvalidConfigurationException("\"action duration\" is not found. Please add it the the experiment configuration.")
        val gridWorldInstance = GridWorldIO.parseFromStream(rawDomain.byteInputStream(), actionDuration)
        val gridWorldEnvironment = GridWorldEnvironment(gridWorldInstance.domain, gridWorldInstance.initialState)

        return executeDomain(experimentConfiguration, gridWorldInstance.domain, gridWorldInstance.initialState, gridWorldEnvironment)
    }

    private fun executeSlidingTilePuzzle(experimentConfiguration: GeneralExperimentConfiguration): ExperimentResult {
        val rawDomain: String = experimentConfiguration.rawDomain
        val slidingTilePuzzleInstance = SlidingTilePuzzleIO.parseFromStream(rawDomain.byteInputStream())
        val slidingTilePuzzleEnvironment = SlidingTilePuzzleEnvironment(slidingTilePuzzleInstance.domain, slidingTilePuzzleInstance.initialState)

        return executeDomain(experimentConfiguration, slidingTilePuzzleInstance.domain, slidingTilePuzzleInstance.initialState, slidingTilePuzzleEnvironment)
    }

    private fun executeAcrobot(experimentConfiguration: GeneralExperimentConfiguration): ExperimentResult {
        val rawDomain: String = experimentConfiguration.rawDomain
        val acrobotInstance = AcrobotIO.parseFromStream(rawDomain.byteInputStream())
        val acrobotEnvironment = DiscretizedEnvironment(acrobotInstance.domain, acrobotInstance.initialState)

        return executeDomain(experimentConfiguration, acrobotInstance.domain, acrobotInstance.initialState, acrobotEnvironment)
    }

    private fun <StateType : State<StateType>> executeDomain(experimentConfiguration: GeneralExperimentConfiguration, domain: Domain<StateType>, initialState: State<StateType>, environment: Environment<StateType>): ExperimentResult {
        val algorithmName = experimentConfiguration.algorithmName

        return when (algorithmName) {
            "A*" -> executeAStar(experimentConfiguration, domain, initialState, environment)
            "LSS-LRTA*" -> executeLssLrtaStar(experimentConfiguration, domain, initialState, environment)
            "RTA*" -> executeRealTimeAStar(experimentConfiguration, domain, initialState, environment)
            "Simple-A*" -> executePureAStar(experimentConfiguration, domain, initialState, environment)
            "Classical-A*" -> executeClassicalAStar(experimentConfiguration, domain, initialState, environment)

            else -> ExperimentResult(experimentConfiguration.valueStore, errorMessage = "Unknown algorithm: $algorithmName")
        }
    }

    private fun <StateType : State<StateType>> executePureAStar(experimentConfiguration: GeneralExperimentConfiguration, domain: Domain<StateType>, initialState: State<StateType>, environment: Environment<StateType>): ExperimentResult {
        val aStarPlanner = SimpleAStar(domain)

        val state: StateType = environment.getState()
        aStarPlanner.search(state)

        return ExperimentResult(experimentConfiguration.valueStore, errorMessage = "Incompatible output format.")
    }

    private fun <StateType : State<StateType>> executeAStar(experimentConfiguration: GeneralExperimentConfiguration, domain: Domain<StateType>, initialState: State<StateType>, environment: Environment<StateType>): ExperimentResult {
        val aStarPlanner = ClassicalAStarPlanner(domain)
        val classicalAgent = ClassicalAgent(aStarPlanner)
        val classicalExperiment = ClassicalExperiment(experimentConfiguration, classicalAgent, domain, initialState)

        return classicalExperiment.run()
    }

    private fun <StateType : State<StateType>> executeClassicalAStar(experimentConfiguration: GeneralExperimentConfiguration, domain: Domain<StateType>, initialState: State<StateType>, environment: Environment<StateType>): ExperimentResult {
        val aStarPlanner = ClassicalAStarPlanner(domain)
        val classicalAgent = ClassicalAgent(aStarPlanner)
        val classicalExperiment = ClassicalExperiment(experimentConfiguration, classicalAgent, domain, initialState)

        return classicalExperiment.run()
    }

    private fun <StateType : State<StateType>> executeLssLrtaStar(experimentConfiguration: GeneralExperimentConfiguration, domain: Domain<StateType>, initialState: State<StateType>, environment: Environment<StateType>): ExperimentResult {
        val lssLrtaPlanner = LssLrtaStarPlanner(domain)
        val rtsAgent = RTSAgent(lssLrtaPlanner)
        val rtsExperiment = RTSExperiment(experimentConfiguration, rtsAgent, environment, getTerminationChecker(experimentConfiguration))

        return rtsExperiment.run()
    }

    private fun getTerminationChecker(experimentConfiguration: GeneralExperimentConfiguration): TerminationChecker {
        val terminationCheckerType = experimentConfiguration.terminationCheckerType
        val terminationCheckerParameter = experimentConfiguration.terminationCheckerParameter

        return when (terminationCheckerType) {
            "time" -> TimeTerminationChecker(terminationCheckerParameter.toDouble())
            "calls" -> CallsTerminationChecker(terminationCheckerParameter)

            else -> throw RuntimeException("Invalid termination checker: $terminationCheckerType")
        }
    }

    private fun <StateType : State<StateType>> executeRealTimeAStar(experimentConfiguration: GeneralExperimentConfiguration, domain: Domain<StateType>, initialState: State<StateType>, environment: Environment<StateType>): ExperimentResult {
        val depthLimit = experimentConfiguration.getTypedValue<Int>("lookahead depth limit") ?: throw InvalidConfigurationException("\"lookahead depth limit\" is not found. Please add it to the experiment configuration.")
        val realTimeAStarPlanner = RealTimeAStarPlanner(domain, depthLimit)
        val rtsAgent = RTSAgent(realTimeAStarPlanner)
        val rtsExperiment = RTSExperiment(experimentConfiguration, rtsAgent, environment, getTerminationChecker(experimentConfiguration))

        return rtsExperiment.run()
    }

}<|MERGE_RESOLUTION|>--- conflicted
+++ resolved
@@ -35,12 +35,8 @@
             "sliding tile puzzle" -> executeSlidingTilePuzzle(experimentConfiguration)
             "vacuum world" -> executeVacuumWorld(experimentConfiguration)
             "grid world" -> executeGridWorld(experimentConfiguration)
-<<<<<<< HEAD
             "acrobot" -> executeAcrobot(experimentConfiguration)
-            else -> ExperimentResult(experimentConfiguration, errorMessage = "Unknown domain type: $domainName")
-=======
             else -> ExperimentResult(experimentConfiguration.valueStore, errorMessage = "Unknown domain type: $domainName")
->>>>>>> e05c2e53
         }
     }
 
