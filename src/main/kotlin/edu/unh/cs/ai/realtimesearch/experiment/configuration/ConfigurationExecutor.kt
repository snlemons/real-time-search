--- conflicted
+++ resolved
@@ -35,12 +35,8 @@
             "sliding tile puzzle" -> executeSlidingTilePuzzle(experimentConfiguration)
             "vacuum world" -> executeVacuumWorld(experimentConfiguration)
             "grid world" -> executeGridWorld(experimentConfiguration)
-<<<<<<< HEAD
             "acrobot" -> executeAcrobot(experimentConfiguration)
-            else -> listOf(ExperimentResult(experimentConfiguration, errorMessage = "Unknown domain type: $domainName"))
-=======
             else -> ExperimentResult(experimentConfiguration, errorMessage = "Unknown domain type: $domainName")
->>>>>>> 67d6bef3
         }
     }
 
@@ -68,8 +64,7 @@
         return executeDomain(experimentConfiguration, slidingTilePuzzleInstance.domain, slidingTilePuzzleInstance.initialState, slidingTilePuzzleEnvironment)
     }
 
-<<<<<<< HEAD
-    private fun executeAcrobot(experimentConfiguration: ExperimentConfiguration): List<ExperimentResult> {
+    private fun executeAcrobot(experimentConfiguration: ExperimentConfiguration): ExperimentResult {
         val rawDomain: String = experimentConfiguration.getRawDomain()
         val acrobotInstance = AcrobotIO.parseFromStream(rawDomain.byteInputStream())
         val acrobotEnvironment = DiscretizedEnvironment(acrobotInstance.domain, acrobotInstance.initialState)
@@ -77,10 +72,7 @@
         return executeDomain(experimentConfiguration, acrobotInstance.domain, acrobotInstance.initialState, acrobotEnvironment)
     }
 
-    private fun <StateType : State<StateType>> executeDomain(experimentConfiguration: ExperimentConfiguration, domain: Domain<StateType>, initialState: State<StateType>, environment: Environment<StateType>): List<ExperimentResult> {
-=======
     private fun <StateType : State<StateType>> executeDomain(experimentConfiguration: ExperimentConfiguration, domain: Domain<StateType>, initialState: State<StateType>, environment: Environment<StateType>): ExperimentResult {
->>>>>>> 67d6bef3
         val algorithmName = experimentConfiguration.getAlgorithmName()
 
         return when (algorithmName) {
