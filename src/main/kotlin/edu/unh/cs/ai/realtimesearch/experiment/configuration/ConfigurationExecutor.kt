package edu.unh.cs.ai.realtimesearch.experiment.configuration

import edu.unh.cs.ai.realtimesearch.agent.ClassicalAgent
import edu.unh.cs.ai.realtimesearch.agent.RTSAgent
import edu.unh.cs.ai.realtimesearch.environment.Domain
import edu.unh.cs.ai.realtimesearch.environment.Environment
import edu.unh.cs.ai.realtimesearch.environment.State
import edu.unh.cs.ai.realtimesearch.environment.gridworld.GridWorldEnvironment
import edu.unh.cs.ai.realtimesearch.environment.gridworld.GridWorldIO
import edu.unh.cs.ai.realtimesearch.environment.slidingtilepuzzle.SlidingTilePuzzleEnvironment
import edu.unh.cs.ai.realtimesearch.environment.slidingtilepuzzle.SlidingTilePuzzleIO
import edu.unh.cs.ai.realtimesearch.environment.vacuumworld.VacuumWorldEnvironment
import edu.unh.cs.ai.realtimesearch.environment.vacuumworld.VacuumWorldIO
import edu.unh.cs.ai.realtimesearch.environment.pointrobot.PointRobotEnvironment
import edu.unh.cs.ai.realtimesearch.environment.pointrobot.PointRobotIO
import edu.unh.cs.ai.realtimesearch.environment.pointrobotwithinertia.PointRobotWithInertiaEnvironment
import edu.unh.cs.ai.realtimesearch.environment.pointrobotwithinertia.PointRobotWithInertiaIO
import edu.unh.cs.ai.realtimesearch.environment.racetrack.RaceTrackEnvironment
import edu.unh.cs.ai.realtimesearch.environment.racetrack.RaceTrackIO
import edu.unh.cs.ai.realtimesearch.experiment.ClassicalExperiment
import edu.unh.cs.ai.realtimesearch.experiment.RTSExperiment
import edu.unh.cs.ai.realtimesearch.experiment.TerminationChecker
import edu.unh.cs.ai.realtimesearch.experiment.result.ExperimentResult
import edu.unh.cs.ai.realtimesearch.experiment.terminationCheckers.CallsTerminationChecker
import edu.unh.cs.ai.realtimesearch.experiment.terminationCheckers.TimeTerminationChecker
import edu.unh.cs.ai.realtimesearch.planner.classical.closedlist.heuristic.ClassicalAStarPlanner
import edu.unh.cs.ai.realtimesearch.planner.classical.closedlist.heuristic.SimpleAStar
import edu.unh.cs.ai.realtimesearch.planner.realtime.LssLrtaStarPlanner
import edu.unh.cs.ai.realtimesearch.planner.realtime.RealTimeAStarPlanner

/**
 * Configuration executor to execute experiment configurations.
 */
object ConfigurationExecutor {
    fun executeConfiguration(experimentConfiguration: ExperimentConfiguration): ExperimentResult {
        val domainName: String = experimentConfiguration.domainName

        return when (domainName) {
            "sliding tile puzzle" -> executeSlidingTilePuzzle(experimentConfiguration)
            "vacuum world" -> executeVacuumWorld(experimentConfiguration)
            "grid world" -> executeGridWorld(experimentConfiguration)
<<<<<<< HEAD
            "point robot" -> executePointRobot(experimentConfiguration)
            "point robot with inertia" -> executePointRobotWithInertia(experimentConfiguration)
            "race track" -> executeRaceTrack(experimentConfiguration)
            else -> listOf(ExperimentResult(experimentConfiguration, errorMessage = "Unknown domain type: $domainName"))
=======
            else -> ExperimentResult(experimentConfiguration, errorMessage = "Unknown domain type: $domainName")
>>>>>>> 441b4016
        }
    }
    private fun executeRaceTrack(experimentConfiguration: ExperimentConfiguration): List<ExperimentResult> {
        val rawDomain: String = experimentConfiguration.getRawDomain()
        val pointRobotInstance = RaceTrackIO.parseFromStream(rawDomain.byteInputStream())
        val pointRobotEnvironment = RaceTrackEnvironment(pointRobotInstance.domain, pointRobotInstance.initialState)

        return executeDomain(experimentConfiguration, pointRobotInstance.domain, pointRobotInstance.initialState, pointRobotEnvironment)
    }

    private fun executePointRobot(experimentConfiguration: ExperimentConfiguration): List<ExperimentResult> {
        val rawDomain: String = experimentConfiguration.getRawDomain()
        val pointRobotInstance = PointRobotIO.parseFromStream(rawDomain.byteInputStream())
        val pointRobotEnvironment = PointRobotEnvironment(pointRobotInstance.domain, pointRobotInstance.initialState)

        return executeDomain(experimentConfiguration, pointRobotInstance.domain, pointRobotInstance.initialState, pointRobotEnvironment)
    }

    private fun executePointRobotWithInertia(experimentConfiguration: ExperimentConfiguration): List<ExperimentResult> {
        val rawDomain: String = experimentConfiguration.getRawDomain()
        val pointRobotWithInertiaInstance = PointRobotWithInertiaIO.parseFromStream(rawDomain.byteInputStream())
        val pointRobotWithInertiaEnvironment = PointRobotWithInertiaEnvironment(pointRobotWithInertiaInstance.domain, pointRobotWithInertiaInstance.initialState)

        return executeDomain(experimentConfiguration, pointRobotWithInertiaInstance.domain, pointRobotWithInertiaInstance.initialState, pointRobotWithInertiaEnvironment)
    }


    private fun executeVacuumWorld(experimentConfiguration: ExperimentConfiguration): ExperimentResult {
        val rawDomain: String = experimentConfiguration.rawDomain
        val vacuumWorldInstance = VacuumWorldIO.parseFromStream(rawDomain.byteInputStream())
        val vacuumWorldEnvironment = VacuumWorldEnvironment(vacuumWorldInstance.domain, vacuumWorldInstance.initialState)

        return executeDomain(experimentConfiguration, vacuumWorldInstance.domain, vacuumWorldInstance.initialState, vacuumWorldEnvironment)
    }

    private fun executeGridWorld(experimentConfiguration: ExperimentConfiguration): ExperimentResult {
        val rawDomain: String = experimentConfiguration.rawDomain
        val actionDuration = experimentConfiguration.getTypedValue<Long>("action duration") ?: throw InvalidConfigurationException("\"action duration\" is not found. Please add it the the experiment configuration.")
        val gridWorldInstance = GridWorldIO.parseFromStream(rawDomain.byteInputStream(), actionDuration)
        val gridWorldEnvironment = GridWorldEnvironment(gridWorldInstance.domain, gridWorldInstance.initialState)

        return executeDomain(experimentConfiguration, gridWorldInstance.domain, gridWorldInstance.initialState, gridWorldEnvironment)
    }

    private fun executeSlidingTilePuzzle(experimentConfiguration: ExperimentConfiguration): ExperimentResult {
        val rawDomain: String = experimentConfiguration.rawDomain
        val slidingTilePuzzleInstance = SlidingTilePuzzleIO.parseFromStream(rawDomain.byteInputStream())
        val slidingTilePuzzleEnvironment = SlidingTilePuzzleEnvironment(slidingTilePuzzleInstance.domain, slidingTilePuzzleInstance.initialState)

        return executeDomain(experimentConfiguration, slidingTilePuzzleInstance.domain, slidingTilePuzzleInstance.initialState, slidingTilePuzzleEnvironment)
    }

    private fun <StateType : State<StateType>> executeDomain(experimentConfiguration: ExperimentConfiguration, domain: Domain<StateType>, initialState: State<StateType>, environment: Environment<StateType>): ExperimentResult {
        val algorithmName = experimentConfiguration.algorithmName

        return when (algorithmName) {
            "A*" -> executeAStar(experimentConfiguration, domain, initialState, environment)
            "LSS-LRTA*" -> executeLssLrtaStar(experimentConfiguration, domain, initialState, environment)
            "RTA*" -> executeRealTimeAStar(experimentConfiguration, domain, initialState, environment)
            "Simple-A*" -> executePureAStar(experimentConfiguration, domain, initialState, environment)
            "Classical-A*" -> executeClassicalAStar(experimentConfiguration, domain, initialState, environment)

            else -> ExperimentResult(experimentConfiguration, errorMessage = "Unknown algorithm: $algorithmName")
        }
    }

    private fun <StateType : State<StateType>> executePureAStar(experimentConfiguration: ExperimentConfiguration, domain: Domain<StateType>, initialState: State<StateType>, environment: Environment<StateType>): ExperimentResult {
        val aStarPlanner = SimpleAStar(domain)

        val state: StateType = environment.getState()
        aStarPlanner.search(state)

        return ExperimentResult(experimentConfiguration, errorMessage = "Incompatible output format.")
    }

    private fun <StateType : State<StateType>> executeAStar(experimentConfiguration: ExperimentConfiguration, domain: Domain<StateType>, initialState: State<StateType>, environment: Environment<StateType>): ExperimentResult {
        val aStarPlanner = ClassicalAStarPlanner(domain)
        val classicalAgent = ClassicalAgent(aStarPlanner)
        val classicalExperiment = ClassicalExperiment(experimentConfiguration, classicalAgent, domain, initialState)

        return classicalExperiment.run()
    }

    private fun <StateType : State<StateType>> executeClassicalAStar(experimentConfiguration: ExperimentConfiguration, domain: Domain<StateType>, initialState: State<StateType>, environment: Environment<StateType>): ExperimentResult {
        val aStarPlanner = ClassicalAStarPlanner(domain)
        val classicalAgent = ClassicalAgent(aStarPlanner)
        val classicalExperiment = ClassicalExperiment(experimentConfiguration, classicalAgent, domain, initialState)

        return classicalExperiment.run()
    }

    private fun <StateType : State<StateType>> executeLssLrtaStar(experimentConfiguration: ExperimentConfiguration, domain: Domain<StateType>, initialState: State<StateType>, environment: Environment<StateType>): ExperimentResult {
        val lssLrtaPlanner = LssLrtaStarPlanner(domain)
        val rtsAgent = RTSAgent(lssLrtaPlanner)
        val rtsExperiment = RTSExperiment(experimentConfiguration, rtsAgent, environment, getTerminationChecker(experimentConfiguration))

        return rtsExperiment.run()
    }

    private fun getTerminationChecker(experimentConfiguration: ExperimentConfiguration): TerminationChecker {
        val terminationCheckerType = experimentConfiguration.terminationCheckerType
        val terminationCheckerParameter = experimentConfiguration.terminationCheckerParameter

        return when (terminationCheckerType) {
            "time" -> TimeTerminationChecker(terminationCheckerParameter.toDouble())
            "calls" -> CallsTerminationChecker(terminationCheckerParameter)

            else -> throw RuntimeException("Invalid termination checker: $terminationCheckerType")
        }
    }

    private fun <StateType : State<StateType>> executeRealTimeAStar(experimentConfiguration: ExperimentConfiguration, domain: Domain<StateType>, initialState: State<StateType>, environment: Environment<StateType>): ExperimentResult {
        val depthLimit = experimentConfiguration.getTypedValue<Int>("lookahead depth limit") ?: throw InvalidConfigurationException("\"lookahead depth limit\" is not found. Please add it to the experiment configuration.")
        val realTimeAStarPlanner = RealTimeAStarPlanner(domain, depthLimit)
        val rtsAgent = RTSAgent(realTimeAStarPlanner)
        val rtsExperiment = RTSExperiment(experimentConfiguration, rtsAgent, environment, getTerminationChecker(experimentConfiguration))

        return rtsExperiment.run()
    }

}<|MERGE_RESOLUTION|>--- conflicted
+++ resolved
@@ -11,12 +11,6 @@
 import edu.unh.cs.ai.realtimesearch.environment.slidingtilepuzzle.SlidingTilePuzzleIO
 import edu.unh.cs.ai.realtimesearch.environment.vacuumworld.VacuumWorldEnvironment
 import edu.unh.cs.ai.realtimesearch.environment.vacuumworld.VacuumWorldIO
-import edu.unh.cs.ai.realtimesearch.environment.pointrobot.PointRobotEnvironment
-import edu.unh.cs.ai.realtimesearch.environment.pointrobot.PointRobotIO
-import edu.unh.cs.ai.realtimesearch.environment.pointrobotwithinertia.PointRobotWithInertiaEnvironment
-import edu.unh.cs.ai.realtimesearch.environment.pointrobotwithinertia.PointRobotWithInertiaIO
-import edu.unh.cs.ai.realtimesearch.environment.racetrack.RaceTrackEnvironment
-import edu.unh.cs.ai.realtimesearch.environment.racetrack.RaceTrackIO
 import edu.unh.cs.ai.realtimesearch.experiment.ClassicalExperiment
 import edu.unh.cs.ai.realtimesearch.experiment.RTSExperiment
 import edu.unh.cs.ai.realtimesearch.experiment.TerminationChecker
@@ -39,40 +33,9 @@
             "sliding tile puzzle" -> executeSlidingTilePuzzle(experimentConfiguration)
             "vacuum world" -> executeVacuumWorld(experimentConfiguration)
             "grid world" -> executeGridWorld(experimentConfiguration)
-<<<<<<< HEAD
-            "point robot" -> executePointRobot(experimentConfiguration)
-            "point robot with inertia" -> executePointRobotWithInertia(experimentConfiguration)
-            "race track" -> executeRaceTrack(experimentConfiguration)
-            else -> listOf(ExperimentResult(experimentConfiguration, errorMessage = "Unknown domain type: $domainName"))
-=======
             else -> ExperimentResult(experimentConfiguration, errorMessage = "Unknown domain type: $domainName")
->>>>>>> 441b4016
         }
     }
-    private fun executeRaceTrack(experimentConfiguration: ExperimentConfiguration): List<ExperimentResult> {
-        val rawDomain: String = experimentConfiguration.getRawDomain()
-        val pointRobotInstance = RaceTrackIO.parseFromStream(rawDomain.byteInputStream())
-        val pointRobotEnvironment = RaceTrackEnvironment(pointRobotInstance.domain, pointRobotInstance.initialState)
-
-        return executeDomain(experimentConfiguration, pointRobotInstance.domain, pointRobotInstance.initialState, pointRobotEnvironment)
-    }
-
-    private fun executePointRobot(experimentConfiguration: ExperimentConfiguration): List<ExperimentResult> {
-        val rawDomain: String = experimentConfiguration.getRawDomain()
-        val pointRobotInstance = PointRobotIO.parseFromStream(rawDomain.byteInputStream())
-        val pointRobotEnvironment = PointRobotEnvironment(pointRobotInstance.domain, pointRobotInstance.initialState)
-
-        return executeDomain(experimentConfiguration, pointRobotInstance.domain, pointRobotInstance.initialState, pointRobotEnvironment)
-    }
-
-    private fun executePointRobotWithInertia(experimentConfiguration: ExperimentConfiguration): List<ExperimentResult> {
-        val rawDomain: String = experimentConfiguration.getRawDomain()
-        val pointRobotWithInertiaInstance = PointRobotWithInertiaIO.parseFromStream(rawDomain.byteInputStream())
-        val pointRobotWithInertiaEnvironment = PointRobotWithInertiaEnvironment(pointRobotWithInertiaInstance.domain, pointRobotWithInertiaInstance.initialState)
-
-        return executeDomain(experimentConfiguration, pointRobotWithInertiaInstance.domain, pointRobotWithInertiaInstance.initialState, pointRobotWithInertiaEnvironment)
-    }
-
 
     private fun executeVacuumWorld(experimentConfiguration: ExperimentConfiguration): ExperimentResult {
         val rawDomain: String = experimentConfiguration.rawDomain
