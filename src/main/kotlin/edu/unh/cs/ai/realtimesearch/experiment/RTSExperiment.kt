package edu.unh.cs.ai.realtimesearch.experiment

import edu.unh.cs.ai.realtimesearch.agent.RTSAgent
import edu.unh.cs.ai.realtimesearch.environment.Action
import edu.unh.cs.ai.realtimesearch.environment.Environment
import edu.unh.cs.ai.realtimesearch.environment.State
import edu.unh.cs.ai.realtimesearch.experiment.configuration.GeneralExperimentConfiguration
import edu.unh.cs.ai.realtimesearch.experiment.configuration.lazyData
import edu.unh.cs.ai.realtimesearch.experiment.result.ExperimentResult
import edu.unh.cs.ai.realtimesearch.experiment.terminationCheckers.TimeTerminationChecker
import edu.unh.cs.ai.realtimesearch.logging.debug
import edu.unh.cs.ai.realtimesearch.logging.info
import org.slf4j.LoggerFactory
import kotlin.system.measureNanoTime

/**
 * An RTS experiment repeatedly queries the agent
 * for an action by some constraint (allowed time for example).
 * After each selected action, the experiment then applies this action
 * to its environment.
 *
 * The states are given by the environment, the world. When creating the world
 * it might be possible to determine what the initial state is.
 *
 * NOTE: assumes the same domain is used to create both the agent as the world
 *
 * @param agent is a RTS agent that will supply the actions
 * @param world is the environment
 * @param terminationChecker controls the constraint put upon the agent
 */
class RTSExperiment<StateType : State<StateType>>(val experimentConfiguration: GeneralExperimentConfiguration,
                                                  val agent: RTSAgent<StateType>,
                                                  val world: Environment<StateType>,
                                                  val terminationChecker: TimeTerminationChecker) : Experiment() {

    private val logger = LoggerFactory.getLogger(RTSExperiment::class.java)
    private val singleStepLookahead by lazyData<Boolean>(experimentConfiguration, "singleStepLookahead")
    private val staticStepDuration by lazyData<Long>(experimentConfiguration, "staticStepDuration")

    /**
     * Runs the experiment
     */
    override fun run(): ExperimentResult {
        val actions: MutableList<Action> = arrayListOf()

        logger.info { "Starting experiment from state ${world.getState()}" }
        var totalNanoTime = 0L
        var timeBound = staticStepDuration

        var interationCount = 0L

        while (!world.isGoal()) {
<<<<<<< HEAD
            val timeInMillis = kotlin.system.measureTimeMillis {
                terminationChecker.init(Math.max(timeBound, staticStepDuration))
=======
            totalNanoTime += measureNanoTime {
                terminationChecker.init(timeBound)
>>>>>>> 404ec2f1

                var actionList = agent.selectAction(world.getState(), terminationChecker);

                if (actionList.size > 1 && singleStepLookahead) {
                    actionList = listOf(actionList.first()) // Trim the action list to one item
                }

<<<<<<< HEAD
                logger.info { "Agent return actions: |${actionList.size}| to state ${world.getState()}" }
=======
                logger.debug { "Agent return actions: |${actionList.size}| to state ${world.getState()}" }
>>>>>>> 404ec2f1

                timeBound = 0
                actionList.forEach {
                    world.step(it.action) // Move the agent
                    actions.add(it.action) // Save the action
                    timeBound += it.duration.toLong() // Add up the action durations to calculate the time bound for the next iteration
                }

            }

<<<<<<< HEAD
            println("Next step duration: $timeBound - ${Math.max(timeBound, staticStepDuration)}" )

            totalTimeInMillis += timeInMillis
            if (interationCount++ % 100 == 0L) {
                System.gc()
            }
=======
            System.gc()
>>>>>>> 404ec2f1
        }

        logger.info { "Path length: [${actions.size}] \nAfter ${agent.planner.expandedNodeCount} expanded and ${agent.planner.generatedNodeCount} generated nodes in $totalNanoTime. (${agent.planner.expandedNodeCount * 1000 / totalNanoTime})" }
        return ExperimentResult(experimentConfiguration.valueStore, agent.planner.expandedNodeCount, agent.planner.generatedNodeCount, totalNanoTime, actions.map { it.toString() })
    }
}
<|MERGE_RESOLUTION|>--- conflicted
+++ resolved
@@ -50,13 +50,8 @@
         var interationCount = 0L
 
         while (!world.isGoal()) {
-<<<<<<< HEAD
-            val timeInMillis = kotlin.system.measureTimeMillis {
-                terminationChecker.init(Math.max(timeBound, staticStepDuration))
-=======
             totalNanoTime += measureNanoTime {
                 terminationChecker.init(timeBound)
->>>>>>> 404ec2f1
 
                 var actionList = agent.selectAction(world.getState(), terminationChecker);
 
@@ -64,11 +59,7 @@
                     actionList = listOf(actionList.first()) // Trim the action list to one item
                 }
 
-<<<<<<< HEAD
-                logger.info { "Agent return actions: |${actionList.size}| to state ${world.getState()}" }
-=======
                 logger.debug { "Agent return actions: |${actionList.size}| to state ${world.getState()}" }
->>>>>>> 404ec2f1
 
                 timeBound = 0
                 actionList.forEach {
@@ -79,16 +70,11 @@
 
             }
 
-<<<<<<< HEAD
-            println("Next step duration: $timeBound - ${Math.max(timeBound, staticStepDuration)}" )
+            println("Next step duration: $timeBound - ${Math.max(timeBound, staticStepDuration)}")
 
-            totalTimeInMillis += timeInMillis
             if (interationCount++ % 100 == 0L) {
                 System.gc()
             }
-=======
-            System.gc()
->>>>>>> 404ec2f1
         }
 
         logger.info { "Path length: [${actions.size}] \nAfter ${agent.planner.expandedNodeCount} expanded and ${agent.planner.generatedNodeCount} generated nodes in $totalNanoTime. (${agent.planner.expandedNodeCount * 1000 / totalNanoTime})" }
