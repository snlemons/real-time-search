package edu.unh.cs.ai.realtimesearch.environment.slidingtilepuzzle

import edu.unh.cs.ai.realtimesearch.agent.ClassicalAgent
import edu.unh.cs.ai.realtimesearch.agent.RTSAgent
import edu.unh.cs.ai.realtimesearch.experiment.ClassicalExperiment
import edu.unh.cs.ai.realtimesearch.experiment.RTSExperiment
import edu.unh.cs.ai.realtimesearch.experiment.terminationCheckers.CallsTerminationChecker
import edu.unh.cs.ai.realtimesearch.planner.classical.closedlist.heuristic.AStarPlanner
<<<<<<< HEAD
import edu.unh.cs.ai.realtimesearch.planner.realtime.LssLrtaStarPlanner
=======
import edu.unh.cs.ai.realtimesearch.planner.realtime_.LssLrtaStarPlanner
>>>>>>> 6d0acae8
import org.junit.Test
import java.io.File
import java.io.FileInputStream
import kotlin.test.assertTrue

/**
 * @author Bence Cserna (bence@cserna.net)
 */
class SlidingTilePuzzleTest {

    @Test
    fun testGoalHeuristic() {
        val tiles = tiles(3) {
            row (0, 1, 2)
            row (3, 4, 5)
            row (6, 7, 8)
        }

        val slidingTilePuzzle = SlidingTilePuzzle(3)
        val heuristic = slidingTilePuzzle.heuristic(tiles)
        assertTrue { heuristic == 0.0 }
    }

    @Test
    fun testHeuristic1() {
        val tiles = tiles(3) {
            row (1, 0, 2)
            row (3, 4, 5)
            row (6, 7, 8)
        }

        val slidingTilePuzzle = SlidingTilePuzzle(3)
        val heuristic = slidingTilePuzzle.heuristic(tiles)
        assertTrue { heuristic == 1.0 }
    }

    @Test
    fun testHeuristic2() {
        val tiles = tiles(3) {
            row (3, 1, 2)
            row (0, 4, 5)
            row (6, 7, 8)
        }

        val slidingTilePuzzle = SlidingTilePuzzle(3)
        val heuristic = slidingTilePuzzle.heuristic(tiles)
        assertTrue { heuristic == 1.0 }
    }

    @Test
    fun testHeuristic3() {
        val tiles = tiles(3) {
            row (1, 2, 0)
            row (4, 3, 8)
            row (7, 6, 5)
        }

        val slidingTilePuzzle = SlidingTilePuzzle(3)
        val heuristic = slidingTilePuzzle.heuristic(tiles)
        assertTrue { heuristic == 8.0 }
    }

    @Test
    fun testSuccessors1() {
        val tiles = tiles(3) {
            row (1, 2, 0)
            row (4, 3, 8)
            row (7, 6, 5)
        }

        val slidingTilePuzzle = SlidingTilePuzzle(3)
        val heuristic = slidingTilePuzzle.heuristic(tiles)

        val state = SlidingTilePuzzleState(SlidingTilePuzzleState.Location(2, 0), tiles, heuristic)

        val successors = slidingTilePuzzle.successors(state)

        assertTrue(successors.size == 2)
    }

    @Test
    fun testAStar1() {
        val tiles = tiles(3) {
            row (5, 6, 8)
            row (4, 3, 1)
            row (2, 7, 0)
        }

        val slidingTilePuzzle = SlidingTilePuzzle(3)
        val initialState = SlidingTilePuzzleState(SlidingTilePuzzleState.Location(2, 2), tiles, slidingTilePuzzle.heuristic(tiles))

        val aStarAgent = ClassicalAgent(AStarPlanner(slidingTilePuzzle))
        val aStarExperiment = ClassicalExperiment(aStarAgent, slidingTilePuzzle, initialState, 1)

        aStarExperiment.run()
    }

    @Test
    fun testAStar2() {
        val tiles = tiles(3) {
            row (1, 0, 2)
            row (3, 4, 5)
            row (6, 7, 8)
        }

        val slidingTilePuzzle = SlidingTilePuzzle(3)
        val initialState = SlidingTilePuzzleState(SlidingTilePuzzleState.Location(1, 0), tiles, slidingTilePuzzle.heuristic(tiles))

        val aStarAgent = ClassicalAgent(AStarPlanner(slidingTilePuzzle))
        val aStarExperiment = ClassicalExperiment(aStarAgent, slidingTilePuzzle, initialState, 1)

        aStarExperiment.run()
    }

    @Test
    fun testAStar3() {
        val tiles = tiles(3) {
            row (1, 2, 0)
            row (3, 4, 5)
            row (6, 7, 8)
        }

        val slidingTilePuzzle = SlidingTilePuzzle(3)
        val initialState = SlidingTilePuzzleState(SlidingTilePuzzleState.Location(2, 0), tiles, slidingTilePuzzle.heuristic(tiles))

        val aStarAgent = ClassicalAgent(AStarPlanner(slidingTilePuzzle))
        val aStarExperiment = ClassicalExperiment(aStarAgent, slidingTilePuzzle, initialState, 1)

        aStarExperiment.run()
    }

    @Test
    fun testLssLrtaStar1() {
        val tiles = tiles(3) {
            row (1, 2, 0)
            row (3, 4, 5)
            row (6, 7, 8)
        }

        val slidingTilePuzzle = SlidingTilePuzzle(3)
        val initialState = SlidingTilePuzzleState(SlidingTilePuzzleState.Location(2, 0), tiles, slidingTilePuzzle.heuristic(tiles))

        runLssLrtaStart(initialState, slidingTilePuzzle)
    }

    @Test
    fun testLssLrtaStar2() {
        val tiles = tiles(3) {
            row (5, 6, 8)
            row (4, 3, 1)
            row (2, 7, 0)
        }

        val slidingTilePuzzle = SlidingTilePuzzle(3)
<<<<<<< HEAD
        val initialState = SlidingTilePuzzleState(SlidingTilePuzzleState.Location(2, 2), tiles, slidingTilePuzzle.heuristic(tiles))
=======
        val initialState = SlidingTilePuzzleState(SlidingTilePuzzleState.Location(2, 0), tiles, slidingTilePuzzle.heuristic(tiles))
>>>>>>> 6d0acae8

        runLssLrtaStart(initialState, slidingTilePuzzle)
    }

    @Test
    fun testLssLrtaStarOnFileInput() {
        val fileName = "input/tiles/korf/4/1"
        val slidingTilePuzzleInstance = SlidingTilePuzzleIO.parseFromStream(FileInputStream(File(fileName)))
        val slidingTilePuzzle = slidingTilePuzzleInstance.slidingTilePuzzle
        val initialState = slidingTilePuzzleInstance.startState

        runLssLrtaStart(initialState, slidingTilePuzzle)
    }

    private fun runLssLrtaStart(initialState: SlidingTilePuzzleState, slidingTilePuzzle: SlidingTilePuzzle) {
        val environment = SlidingTilePuzzleEnvironment(slidingTilePuzzle, initialState)
        val terminalCondition = CallsTerminationChecker(10)

        val lsslrtaStarPlanner = LssLrtaStarPlanner(slidingTilePuzzle)

        val lssRTAAgent = RTSAgent(lsslrtaStarPlanner)
        val lssRTAExperiment = RTSExperiment(lssRTAAgent, environment, terminalCondition)

        lssRTAExperiment.run()
    }

    @Test
    fun testAStarFromFileEasy1() {
        val fileName = "input/tiles/korf/test/easy0"
        runAStarOnSlidingTilePuzzleFileInput(fileName)
    }

    @Test
    fun testAStarFromFileEasy2() {
        val fileName = "input/tiles/korf/test/easy1"
        runAStarOnSlidingTilePuzzleFileInput(fileName)
    }

    @Test
    fun testAStarFromFileEasy3() {
        val fileName = "input/tiles/korf/test/easy2"
        runAStarOnSlidingTilePuzzleFileInput(fileName)
    }

    //    @Test
    //    fun testAStarFromFileMedium1() {
    //        val fileName = "input/tiles/korf/test/medium1"
    //        runAStarOnSlidingTilePuzzleFileInput(fileName)
    //    }

    @Test
    fun testAStarFromFileHard() {
        val fileName = "input/tiles/korf/4/1"

        runAStarOnSlidingTilePuzzleFileInput(fileName)
    }

    private fun runAStarOnSlidingTilePuzzleFileInput(fileName: String) {
        val slidingTilePuzzleInstance = SlidingTilePuzzleIO.parseFromStream(FileInputStream(File(fileName)))
        val slidingTilePuzzle = slidingTilePuzzleInstance.slidingTilePuzzle
        val initialState = slidingTilePuzzleInstance.startState

        val aStarAgent = ClassicalAgent(AStarPlanner(slidingTilePuzzle))
        val aStarExperiment = ClassicalExperiment(aStarAgent, slidingTilePuzzle, initialState, 1)

        aStarExperiment.run()
    }


}<|MERGE_RESOLUTION|>--- conflicted
+++ resolved
@@ -6,11 +6,7 @@
 import edu.unh.cs.ai.realtimesearch.experiment.RTSExperiment
 import edu.unh.cs.ai.realtimesearch.experiment.terminationCheckers.CallsTerminationChecker
 import edu.unh.cs.ai.realtimesearch.planner.classical.closedlist.heuristic.AStarPlanner
-<<<<<<< HEAD
-import edu.unh.cs.ai.realtimesearch.planner.realtime.LssLrtaStarPlanner
-=======
 import edu.unh.cs.ai.realtimesearch.planner.realtime_.LssLrtaStarPlanner
->>>>>>> 6d0acae8
 import org.junit.Test
 import java.io.File
 import java.io.FileInputStream
@@ -165,11 +161,7 @@
         }
 
         val slidingTilePuzzle = SlidingTilePuzzle(3)
-<<<<<<< HEAD
         val initialState = SlidingTilePuzzleState(SlidingTilePuzzleState.Location(2, 2), tiles, slidingTilePuzzle.heuristic(tiles))
-=======
-        val initialState = SlidingTilePuzzleState(SlidingTilePuzzleState.Location(2, 0), tiles, slidingTilePuzzle.heuristic(tiles))
->>>>>>> 6d0acae8
 
         runLssLrtaStart(initialState, slidingTilePuzzle)
     }
