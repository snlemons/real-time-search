group 'unh-ai'
version '1.0-SNAPSHOT'

apply plugin: 'kotlin'
apply plugin: 'application'

<<<<<<< HEAD
//applicationDefaultJvmArgs = [
//                                "-Xloggc:/Users/bencecserna/Documents/Development/projects/real-time-search/gc.log",
//                             "-XX:+PrintGC",
//                             "-server", "-XX:+AggressiveOpts",
//                             "-XX:+UseConcMarkSweepGC",
//                             "-XX:+UseG1GC",
//                             "-XX:+UnlockDiagnosticVMOptions", "-XX:+G1PrintRegionLivenessInfo",
//                             "-XX:MaxGCPauseMillis=80",
//                             "-XX:MaxGCMinorPauseMillis=50",
//                             "-XX:GCPauseIntervalMillis=300",
//                             "-XX:NewSize=1g", "-XX:MaxNewSize=1g",
//                             "-XX:SurvivorRatio=1",
//                             "-XX:+DoEscapeAnalysis",
//                             "-Xms6g",
//                             "-Xmx6g"
//]

//-server -Xms512m -Xmx3076m -XX:NewRatio=50 -XX:+HeapDumpOnOutOfMemoryError -XX:+UseG1GC -XX:+UnlockExperimentalVMOptions -XX:+AggressiveOpts -XX:+DoEscapeAnalysis -XX:+UseCompressedOops -XX:MaxGCPauseMillis=400 -XX:GCPauseIntervalMillis=8000 -XX:+PrintGCTimeStamps -XX:+PrintGCApplicationStoppedTime -XX:+PrintGCApplicationConcurrentTime
=======
applicationDefaultJvmArgs = [
                             "-server", "-XX:+AggressiveOpts",
                             "-XX:NewSize=512m", "-XX:MaxNewSize=512m",
                             "-Xms6g",
                             "-Xmx6g"
]

>>>>>>> 404ec2f1


if (project.hasProperty("mainClass")) {
    mainClassName = mainClass
} else {
    mainClassName = "edu.unh.cs.ai.realtimesearch.RealTimeSearchKt"
}

buildscript {
    ext.kotlin_version = '1.0.0'
    repositories {
        mavenCentral()
    }
    dependencies {
        classpath "org.jetbrains.kotlin:kotlin-gradle-plugin:$kotlin_version"
    }
}

repositories {
    mavenCentral()
}

dependencies {
    compile "org.jetbrains.kotlin:kotlin-stdlib:$kotlin_version"
    compile 'org.apache.commons:commons-math3:3.0'

    compile 'org.springframework:spring-web:4.2.5.RELEASE'
    compile 'com.fasterxml.jackson.core:jackson-databind:2.7.2'
    compile 'com.fasterxml.jackson.module:jackson-module-kotlin:2.7.1-2'

    compile 'ch.qos.logback:logback-classic:1.1.3'
    compile 'org.slf4j:slf4j-api:1.7.11'
    compile 'org.codehaus.groovy:groovy-all:2.4.5'

    testCompile group: 'junit', name: 'junit', version: '4.12'
    testCompile "org.jetbrains.kotlin:kotlin-test-junit:$kotlin_version"
}

sourceSets {
    main.java.srcDirs += 'src/ main / kotlin '
    test.java.srcDirs += 'src/test/kotlin'
}

run {
    if (project.hasProperty("appArgs")) {
        args = Eval.me(appArgs)
    }
}

jar {
    manifest {
        attributes "Main-Class": "$mainClassName"
    }

    from {
        configurations.compile.collect { it.isDirectory() ? it : zipTree(it) }
    }
}<|MERGE_RESOLUTION|>--- conflicted
+++ resolved
@@ -4,7 +4,6 @@
 apply plugin: 'kotlin'
 apply plugin: 'application'
 
-<<<<<<< HEAD
 //applicationDefaultJvmArgs = [
 //                                "-Xloggc:/Users/bencecserna/Documents/Development/projects/real-time-search/gc.log",
 //                             "-XX:+PrintGC",
@@ -23,7 +22,6 @@
 //]
 
 //-server -Xms512m -Xmx3076m -XX:NewRatio=50 -XX:+HeapDumpOnOutOfMemoryError -XX:+UseG1GC -XX:+UnlockExperimentalVMOptions -XX:+AggressiveOpts -XX:+DoEscapeAnalysis -XX:+UseCompressedOops -XX:MaxGCPauseMillis=400 -XX:GCPauseIntervalMillis=8000 -XX:+PrintGCTimeStamps -XX:+PrintGCApplicationStoppedTime -XX:+PrintGCApplicationConcurrentTime
-=======
 applicationDefaultJvmArgs = [
                              "-server", "-XX:+AggressiveOpts",
                              "-XX:NewSize=512m", "-XX:MaxNewSize=512m",
@@ -31,7 +29,6 @@
                              "-Xmx6g"
 ]
 
->>>>>>> 404ec2f1
 
 
 if (project.hasProperty("mainClass")) {
